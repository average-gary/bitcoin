// Copyright (c) 2014-2022 The Bitcoin Core developers
// Distributed under the MIT software license, see the accompanying
// file COPYING or http://www.opensource.org/licenses/mit-license.php.

#include <chain.h>
#include <chainparams.h>
#include <consensus/params.h>
#include <test/util/random.h>
#include <test/util/setup_common.h>
#include <util/chaintype.h>
#include <versionbits.h>

#include <boost/test/unit_test.hpp>

/* Define a virtual block time, one block per 10 minutes after Nov 14 2014, 0:55:36am */
static int32_t TestTime(int nHeight) { return 1415926536 + 600 * nHeight; }

static std::string StateName(ThresholdState state)
{
    switch (state) {
    case ThresholdState::DEFINED:   return "DEFINED";
    case ThresholdState::STARTED:   return "STARTED";
    case ThresholdState::LOCKED_IN: return "LOCKED_IN";
    case ThresholdState::ACTIVE:    return "ACTIVE";
    case ThresholdState::FAILED:    return "FAILED";
    } // no default case, so the compiler can warn about missing cases
    return "";
}

static const Consensus::Params paramsDummy = Consensus::Params();

class TestConditionChecker : public AbstractThresholdConditionChecker
{
private:
    mutable ThresholdConditionCache cache;

public:
    int64_t BeginTime(const Consensus::Params& params) const override { return TestTime(10000); }
    int64_t EndTime(const Consensus::Params& params) const override { return TestTime(20000); }
    int Period(const Consensus::Params& params) const override { return 1000; }
    int Threshold(const Consensus::Params& params) const override { return 900; }
    bool Condition(const CBlockIndex* pindex, const Consensus::Params& params) const override { return (pindex->nVersion & 0x100); }

    ThresholdState GetStateFor(const CBlockIndex* pindexPrev) const { return AbstractThresholdConditionChecker::GetStateFor(pindexPrev, paramsDummy, cache); }
    int GetStateSinceHeightFor(const CBlockIndex* pindexPrev) const { return AbstractThresholdConditionChecker::GetStateSinceHeightFor(pindexPrev, paramsDummy, cache); }
};

class TestDelayedActivationConditionChecker : public TestConditionChecker
{
public:
    int MinActivationHeight(const Consensus::Params& params) const override { return 15000; }
};

class TestAlwaysActiveConditionChecker : public TestConditionChecker
{
public:
    int64_t BeginTime(const Consensus::Params& params) const override { return Consensus::BIP9Deployment::ALWAYS_ACTIVE; }
};

class TestNeverActiveConditionChecker : public TestConditionChecker
{
public:
    int64_t BeginTime(const Consensus::Params& params) const override { return Consensus::BIP9Deployment::NEVER_ACTIVE; }
};

#define CHECKERS 6

class VersionBitsTester
{
    FastRandomContext& m_rng;
    // A fake blockchain
    std::vector<CBlockIndex*> vpblock;

    // 6 independent checkers for the same bit.
    // The first one performs all checks, the second only 50%, the third only 25%, etc...
    // This is to test whether lack of cached information leads to the same results.
    TestConditionChecker checker[CHECKERS];
    // Another 6 that assume delayed activation
    TestDelayedActivationConditionChecker checker_delayed[CHECKERS];
    // Another 6 that assume always active activation
    TestAlwaysActiveConditionChecker checker_always[CHECKERS];
    // Another 6 that assume never active activation
    TestNeverActiveConditionChecker checker_never[CHECKERS];

    // Test counter (to identify failures)
    int num{1000};

public:
    VersionBitsTester(FastRandomContext& rng) : m_rng{rng} {}

    VersionBitsTester& Reset() {
        // Have each group of tests be counted by the 1000s part, starting at 1000
        num = num - (num % 1000) + 1000;

        for (unsigned int i = 0; i < vpblock.size(); i++) {
            delete vpblock[i];
        }
        for (unsigned int  i = 0; i < CHECKERS; i++) {
            checker[i] = TestConditionChecker();
            checker_delayed[i] = TestDelayedActivationConditionChecker();
            checker_always[i] = TestAlwaysActiveConditionChecker();
            checker_never[i] = TestNeverActiveConditionChecker();
        }
        vpblock.clear();
        return *this;
    }

    ~VersionBitsTester() {
         Reset();
    }

    VersionBitsTester& Mine(unsigned int height, int32_t nTime, int32_t nVersion) {
        while (vpblock.size() < height) {
            CBlockIndex* pindex = new CBlockIndex();
            pindex->nHeight = vpblock.size();
            pindex->pprev = Tip();
            pindex->nTime = nTime;
            pindex->nVersion = nVersion;
            pindex->BuildSkip();
            vpblock.push_back(pindex);
        }
        return *this;
    }

    VersionBitsTester& TestStateSinceHeight(int height)
    {
        return TestStateSinceHeight(height, height);
    }

    VersionBitsTester& TestStateSinceHeight(int height, int height_delayed)
    {
        const CBlockIndex* tip = Tip();
        for (int i = 0; i < CHECKERS; i++) {
            if (m_rng.randbits(i) == 0) {
                BOOST_CHECK_MESSAGE(checker[i].GetStateSinceHeightFor(tip) == height, strprintf("Test %i for StateSinceHeight", num));
                BOOST_CHECK_MESSAGE(checker_delayed[i].GetStateSinceHeightFor(tip) == height_delayed, strprintf("Test %i for StateSinceHeight (delayed)", num));
                BOOST_CHECK_MESSAGE(checker_always[i].GetStateSinceHeightFor(tip) == 0, strprintf("Test %i for StateSinceHeight (always active)", num));
                BOOST_CHECK_MESSAGE(checker_never[i].GetStateSinceHeightFor(tip) == 0, strprintf("Test %i for StateSinceHeight (never active)", num));
            }
        }
        num++;
        return *this;
    }

    VersionBitsTester& TestState(ThresholdState exp)
    {
        return TestState(exp, exp);
    }

    VersionBitsTester& TestState(ThresholdState exp, ThresholdState exp_delayed)
    {
        if (exp != exp_delayed) {
            // only expected differences are that delayed stays in locked_in longer
            BOOST_CHECK_EQUAL(exp, ThresholdState::ACTIVE);
            BOOST_CHECK_EQUAL(exp_delayed, ThresholdState::LOCKED_IN);
        }

        const CBlockIndex* pindex = Tip();
        for (int i = 0; i < CHECKERS; i++) {
            if (m_rng.randbits(i) == 0) {
                ThresholdState got = checker[i].GetStateFor(pindex);
                ThresholdState got_delayed = checker_delayed[i].GetStateFor(pindex);
                ThresholdState got_always = checker_always[i].GetStateFor(pindex);
                ThresholdState got_never = checker_never[i].GetStateFor(pindex);
                // nHeight of the next block. If vpblock is empty, the next (ie first)
                // block should be the genesis block with nHeight == 0.
                int height = pindex == nullptr ? 0 : pindex->nHeight + 1;
                BOOST_CHECK_MESSAGE(got == exp, strprintf("Test %i for %s height %d (got %s)", num, StateName(exp), height, StateName(got)));
                BOOST_CHECK_MESSAGE(got_delayed == exp_delayed, strprintf("Test %i for %s height %d (got %s; delayed case)", num, StateName(exp_delayed), height, StateName(got_delayed)));
                BOOST_CHECK_MESSAGE(got_always == ThresholdState::ACTIVE, strprintf("Test %i for ACTIVE height %d (got %s; always active case)", num, height, StateName(got_always)));
                BOOST_CHECK_MESSAGE(got_never == ThresholdState::FAILED, strprintf("Test %i for FAILED height %d (got %s; never active case)", num, height, StateName(got_never)));
            }
        }
        num++;
        return *this;
    }

    VersionBitsTester& TestDefined() { return TestState(ThresholdState::DEFINED); }
    VersionBitsTester& TestStarted() { return TestState(ThresholdState::STARTED); }
    VersionBitsTester& TestLockedIn() { return TestState(ThresholdState::LOCKED_IN); }
    VersionBitsTester& TestActive() { return TestState(ThresholdState::ACTIVE); }
    VersionBitsTester& TestFailed() { return TestState(ThresholdState::FAILED); }

    // non-delayed should be active; delayed should still be locked in
    VersionBitsTester& TestActiveDelayed() { return TestState(ThresholdState::ACTIVE, ThresholdState::LOCKED_IN); }

    CBlockIndex* Tip() { return vpblock.empty() ? nullptr : vpblock.back(); }
};

BOOST_FIXTURE_TEST_SUITE(versionbits_tests, BasicTestingSetup)

BOOST_AUTO_TEST_CASE(versionbits_test)
{
    for (int i = 0; i < 64; i++) {
        // DEFINED -> STARTED after timeout reached -> FAILED
        VersionBitsTester(m_rng).TestDefined().TestStateSinceHeight(0)
                           .Mine(1, TestTime(1), 0x100).TestDefined().TestStateSinceHeight(0)
                           .Mine(11, TestTime(11), 0x100).TestDefined().TestStateSinceHeight(0)
                           .Mine(989, TestTime(989), 0x100).TestDefined().TestStateSinceHeight(0)
                           .Mine(999, TestTime(20000), 0x100).TestDefined().TestStateSinceHeight(0) // Timeout and start time reached simultaneously
                           .Mine(1000, TestTime(20000), 0).TestStarted().TestStateSinceHeight(1000) // Hit started, stop signalling
                           .Mine(1999, TestTime(30001), 0).TestStarted().TestStateSinceHeight(1000)
                           .Mine(2000, TestTime(30002), 0x100).TestFailed().TestStateSinceHeight(2000) // Hit failed, start signalling again
                           .Mine(2001, TestTime(30003), 0x100).TestFailed().TestStateSinceHeight(2000)
                           .Mine(2999, TestTime(30004), 0x100).TestFailed().TestStateSinceHeight(2000)
                           .Mine(3000, TestTime(30005), 0x100).TestFailed().TestStateSinceHeight(2000)
                           .Mine(4000, TestTime(30006), 0x100).TestFailed().TestStateSinceHeight(2000)

        // DEFINED -> STARTED -> FAILED
                           .Reset().TestDefined().TestStateSinceHeight(0)
                           .Mine(1, TestTime(1), 0).TestDefined().TestStateSinceHeight(0)
                           .Mine(1000, TestTime(10000) - 1, 0x100).TestDefined().TestStateSinceHeight(0) // One second more and it would be defined
                           .Mine(2000, TestTime(10000), 0x100).TestStarted().TestStateSinceHeight(2000) // So that's what happens the next period
                           .Mine(2051, TestTime(10010), 0).TestStarted().TestStateSinceHeight(2000) // 51 old blocks
                           .Mine(2950, TestTime(10020), 0x100).TestStarted().TestStateSinceHeight(2000) // 899 new blocks
                           .Mine(3000, TestTime(20000), 0).TestFailed().TestStateSinceHeight(3000) // 50 old blocks (so 899 out of the past 1000)
                           .Mine(4000, TestTime(20010), 0x100).TestFailed().TestStateSinceHeight(3000)

        // DEFINED -> STARTED -> LOCKEDIN after timeout reached -> ACTIVE
                           .Reset().TestDefined().TestStateSinceHeight(0)
                           .Mine(1, TestTime(1), 0).TestDefined().TestStateSinceHeight(0)
                           .Mine(1000, TestTime(10000) - 1, 0x101).TestDefined().TestStateSinceHeight(0) // One second more and it would be defined
                           .Mine(2000, TestTime(10000), 0x101).TestStarted().TestStateSinceHeight(2000) // So that's what happens the next period
                           .Mine(2999, TestTime(30000), 0x100).TestStarted().TestStateSinceHeight(2000) // 999 new blocks
                           .Mine(3000, TestTime(30000), 0x100).TestLockedIn().TestStateSinceHeight(3000) // 1 new block (so 1000 out of the past 1000 are new)
                           .Mine(3999, TestTime(30001), 0).TestLockedIn().TestStateSinceHeight(3000)
                           .Mine(4000, TestTime(30002), 0).TestActiveDelayed().TestStateSinceHeight(4000, 3000)
                           .Mine(14333, TestTime(30003), 0).TestActiveDelayed().TestStateSinceHeight(4000, 3000)
                           .Mine(24000, TestTime(40000), 0).TestActive().TestStateSinceHeight(4000, 15000)

        // DEFINED -> STARTED -> LOCKEDIN before timeout -> ACTIVE
                           .Reset().TestDefined()
                           .Mine(1, TestTime(1), 0).TestDefined().TestStateSinceHeight(0)
                           .Mine(1000, TestTime(10000) - 1, 0x101).TestDefined().TestStateSinceHeight(0) // One second more and it would be defined
                           .Mine(2000, TestTime(10000), 0x101).TestStarted().TestStateSinceHeight(2000) // So that's what happens the next period
                           .Mine(2050, TestTime(10010), 0x200).TestStarted().TestStateSinceHeight(2000) // 50 old blocks
                           .Mine(2950, TestTime(10020), 0x100).TestStarted().TestStateSinceHeight(2000) // 900 new blocks
                           .Mine(2999, TestTime(19999), 0x200).TestStarted().TestStateSinceHeight(2000) // 49 old blocks
                           .Mine(3000, TestTime(29999), 0x200).TestLockedIn().TestStateSinceHeight(3000) // 1 old block (so 900 out of the past 1000)
                           .Mine(3999, TestTime(30001), 0).TestLockedIn().TestStateSinceHeight(3000)
                           .Mine(4000, TestTime(30002), 0).TestActiveDelayed().TestStateSinceHeight(4000, 3000) // delayed will not become active until height=15000
                           .Mine(14333, TestTime(30003), 0).TestActiveDelayed().TestStateSinceHeight(4000, 3000)
                           .Mine(15000, TestTime(40000), 0).TestActive().TestStateSinceHeight(4000, 15000)
                           .Mine(24000, TestTime(40000), 0).TestActive().TestStateSinceHeight(4000, 15000)

        // DEFINED multiple periods -> STARTED multiple periods -> FAILED
                           .Reset().TestDefined().TestStateSinceHeight(0)
                           .Mine(999, TestTime(999), 0).TestDefined().TestStateSinceHeight(0)
                           .Mine(1000, TestTime(1000), 0).TestDefined().TestStateSinceHeight(0)
                           .Mine(2000, TestTime(2000), 0).TestDefined().TestStateSinceHeight(0)
                           .Mine(3000, TestTime(10000), 0).TestStarted().TestStateSinceHeight(3000)
                           .Mine(4000, TestTime(10000), 0).TestStarted().TestStateSinceHeight(3000)
                           .Mine(5000, TestTime(10000), 0).TestStarted().TestStateSinceHeight(3000)
                           .Mine(5999, TestTime(20000), 0).TestStarted().TestStateSinceHeight(3000)
                           .Mine(6000, TestTime(20000), 0).TestFailed().TestStateSinceHeight(6000)
                           .Mine(7000, TestTime(20000), 0x100).TestFailed().TestStateSinceHeight(6000)
                           .Mine(24000, TestTime(20000), 0x100).TestFailed().TestStateSinceHeight(6000) // stay in FAILED no matter how much we signal
        ;
    }
}

struct BlockVersionTest : BasicTestingSetup {
/** Check that ComputeBlockVersion will set the appropriate bit correctly */
void check_computeblockversion(VersionBitsCache& versionbitscache, const Consensus::Params& params, Consensus::DeploymentPos dep)
{
    // Clear the cache every time
    versionbitscache.Clear();

    int64_t bit = params.vDeployments[dep].bit;
    int64_t nStartTime = params.vDeployments[dep].nStartTime;
    int64_t nTimeout = params.vDeployments[dep].nTimeout;
    int min_activation_height = params.vDeployments[dep].min_activation_height;

    // should not be any signalling for first block
    BOOST_CHECK_EQUAL(versionbitscache.ComputeBlockVersion(nullptr, params), VERSIONBITS_TOP_BITS);

    // always/never active deployments shouldn't need to be tested further
    if (nStartTime == Consensus::BIP9Deployment::ALWAYS_ACTIVE ||
        nStartTime == Consensus::BIP9Deployment::NEVER_ACTIVE)
    {
        BOOST_CHECK_EQUAL(min_activation_height, 0);
        BOOST_CHECK_EQUAL(nTimeout, Consensus::BIP9Deployment::NO_TIMEOUT);
        return;
    }

    BOOST_REQUIRE(nStartTime < nTimeout);
    BOOST_REQUIRE(nStartTime >= 0);
    BOOST_REQUIRE(nTimeout <= std::numeric_limits<uint32_t>::max() || nTimeout == Consensus::BIP9Deployment::NO_TIMEOUT);
    BOOST_REQUIRE(0 <= bit && bit < 32);
    // Make sure that no deployment tries to set an invalid bit.
    BOOST_REQUIRE(((1 << bit) & VERSIONBITS_TOP_MASK) == 0);
    BOOST_REQUIRE(min_activation_height >= 0);
    // Check min_activation_height is on a retarget boundary
    BOOST_REQUIRE_EQUAL(min_activation_height % params.nMinerConfirmationWindow, 0U);

    const uint32_t bitmask{versionbitscache.Mask(params, dep)};
    BOOST_CHECK_EQUAL(bitmask, uint32_t{1} << bit);

    // In the first chain, test that the bit is set by CBV until it has failed.
    // In the second chain, test the bit is set by CBV while STARTED and
    // LOCKED-IN, and then no longer set while ACTIVE.
    VersionBitsTester firstChain{m_rng}, secondChain{m_rng};

    int64_t nTime = nStartTime;

    const CBlockIndex *lastBlock = nullptr;

    // Before MedianTimePast of the chain has crossed nStartTime, the bit
    // should not be set.
    if (nTime == 0) {
        // since CBlockIndex::nTime is uint32_t we can't represent any
        // earlier time, so will transition from DEFINED to STARTED at the
        // end of the first period by mining blocks at nTime == 0
        lastBlock = firstChain.Mine(params.nMinerConfirmationWindow - 1, nTime, VERSIONBITS_LAST_OLD_BLOCK_VERSION).Tip();
        BOOST_CHECK_EQUAL(versionbitscache.ComputeBlockVersion(lastBlock, params) & (1 << bit), 0);
        lastBlock = firstChain.Mine(params.nMinerConfirmationWindow, nTime, VERSIONBITS_LAST_OLD_BLOCK_VERSION).Tip();
        BOOST_CHECK((versionbitscache.ComputeBlockVersion(lastBlock, params) & (1 << bit)) != 0);
        // then we'll keep mining at nStartTime...
    } else {
        // use a time 1s earlier than start time to check we stay DEFINED
        --nTime;

        // Start generating blocks before nStartTime
        lastBlock = firstChain.Mine(params.nMinerConfirmationWindow, nTime, VERSIONBITS_LAST_OLD_BLOCK_VERSION).Tip();
        BOOST_CHECK_EQUAL(versionbitscache.ComputeBlockVersion(lastBlock, params) & (1 << bit), 0);

        // Mine more blocks (4 less than the adjustment period) at the old time, and check that CBV isn't setting the bit yet.
        for (uint32_t i = 1; i < params.nMinerConfirmationWindow - 4; i++) {
            lastBlock = firstChain.Mine(params.nMinerConfirmationWindow + i, nTime, VERSIONBITS_LAST_OLD_BLOCK_VERSION).Tip();
            BOOST_CHECK_EQUAL(versionbitscache.ComputeBlockVersion(lastBlock, params) & (1 << bit), 0);
        }
        // Now mine 5 more blocks at the start time -- MTP should not have passed yet, so
        // CBV should still not yet set the bit.
        nTime = nStartTime;
        for (uint32_t i = params.nMinerConfirmationWindow - 4; i <= params.nMinerConfirmationWindow; i++) {
            lastBlock = firstChain.Mine(params.nMinerConfirmationWindow + i, nTime, VERSIONBITS_LAST_OLD_BLOCK_VERSION).Tip();
            BOOST_CHECK_EQUAL(versionbitscache.ComputeBlockVersion(lastBlock, params) & (1 << bit), 0);
        }
        // Next we will advance to the next period and transition to STARTED,
    }

    lastBlock = firstChain.Mine(params.nMinerConfirmationWindow * 3, nTime, VERSIONBITS_LAST_OLD_BLOCK_VERSION).Tip();
    // so ComputeBlockVersion should now set the bit,
    BOOST_CHECK((versionbitscache.ComputeBlockVersion(lastBlock, params) & (1 << bit)) != 0);
    // and should also be using the VERSIONBITS_TOP_BITS.
    BOOST_CHECK_EQUAL(versionbitscache.ComputeBlockVersion(lastBlock, params) & VERSIONBITS_TOP_MASK, VERSIONBITS_TOP_BITS);

    // Check that ComputeBlockVersion will set the bit until nTimeout
    nTime += 600;
    uint32_t blocksToMine = params.nMinerConfirmationWindow * 2; // test blocks for up to 2 time periods
    uint32_t nHeight = params.nMinerConfirmationWindow * 3;
    // These blocks are all before nTimeout is reached.
    while (nTime < nTimeout && blocksToMine > 0) {
        lastBlock = firstChain.Mine(nHeight+1, nTime, VERSIONBITS_LAST_OLD_BLOCK_VERSION).Tip();
        BOOST_CHECK((versionbitscache.ComputeBlockVersion(lastBlock, params) & (1 << bit)) != 0);
        BOOST_CHECK_EQUAL(versionbitscache.ComputeBlockVersion(lastBlock, params) & VERSIONBITS_TOP_MASK, VERSIONBITS_TOP_BITS);
        blocksToMine--;
        nTime += 600;
        nHeight += 1;
    }

    if (nTimeout != Consensus::BIP9Deployment::NO_TIMEOUT) {
        // can reach any nTimeout other than NO_TIMEOUT due to earlier BOOST_REQUIRE

        nTime = nTimeout;

        // finish the last period before we start timing out
        while (nHeight % params.nMinerConfirmationWindow != 0) {
            lastBlock = firstChain.Mine(nHeight+1, nTime - 1, VERSIONBITS_LAST_OLD_BLOCK_VERSION).Tip();
            BOOST_CHECK((versionbitscache.ComputeBlockVersion(lastBlock, params) & (1 << bit)) != 0);
            nHeight += 1;
        }

        // FAILED is only triggered at the end of a period, so CBV should be setting
        // the bit until the period transition.
        for (uint32_t i = 0; i < params.nMinerConfirmationWindow - 1; i++) {
            lastBlock = firstChain.Mine(nHeight+1, nTime, VERSIONBITS_LAST_OLD_BLOCK_VERSION).Tip();
            BOOST_CHECK((versionbitscache.ComputeBlockVersion(lastBlock, params) & (1 << bit)) != 0);
            nHeight += 1;
        }
        // The next block should trigger no longer setting the bit.
        lastBlock = firstChain.Mine(nHeight+1, nTime, VERSIONBITS_LAST_OLD_BLOCK_VERSION).Tip();
        BOOST_CHECK_EQUAL(versionbitscache.ComputeBlockVersion(lastBlock, params) & (1 << bit), 0);
    }

    // On a new chain:
    // verify that the bit will be set after lock-in, and then stop being set
    // after activation.
    nTime = nStartTime;

    // Mine one period worth of blocks, and check that the bit will be on for the
    // next period.
    lastBlock = secondChain.Mine(params.nMinerConfirmationWindow, nTime, VERSIONBITS_LAST_OLD_BLOCK_VERSION).Tip();
    BOOST_CHECK((versionbitscache.ComputeBlockVersion(lastBlock, params) & (1 << bit)) != 0);

    // Mine another period worth of blocks, signaling the new bit.
    lastBlock = secondChain.Mine(params.nMinerConfirmationWindow * 2, nTime, VERSIONBITS_TOP_BITS | (1<<bit)).Tip();
    // After one period of setting the bit on each block, it should have locked in.
    // We keep setting the bit for one more period though, until activation.
    BOOST_CHECK((versionbitscache.ComputeBlockVersion(lastBlock, params) & (1 << bit)) != 0);

    // Now check that we keep mining the block until the end of this period, and
    // then stop at the beginning of the next period.
    lastBlock = secondChain.Mine((params.nMinerConfirmationWindow * 3) - 1, nTime, VERSIONBITS_LAST_OLD_BLOCK_VERSION).Tip();
    BOOST_CHECK((versionbitscache.ComputeBlockVersion(lastBlock, params) & (1 << bit)) != 0);
    lastBlock = secondChain.Mine(params.nMinerConfirmationWindow * 3, nTime, VERSIONBITS_LAST_OLD_BLOCK_VERSION).Tip();

    if (lastBlock->nHeight + 1 < min_activation_height) {
        // check signalling continues while min_activation_height is not reached
        lastBlock = secondChain.Mine(min_activation_height - 1, nTime, VERSIONBITS_LAST_OLD_BLOCK_VERSION).Tip();
        BOOST_CHECK((versionbitscache.ComputeBlockVersion(lastBlock, params) & (1 << bit)) != 0);
        // then reach min_activation_height, which was already REQUIRE'd to start a new period
        lastBlock = secondChain.Mine(min_activation_height, nTime, VERSIONBITS_LAST_OLD_BLOCK_VERSION).Tip();
    }

    // Check that we don't signal after activation
    BOOST_CHECK_EQUAL(versionbitscache.ComputeBlockVersion(lastBlock, params) & (1 << bit), 0);
}
}; // struct BlockVersionTest

BOOST_FIXTURE_TEST_CASE(versionbits_computeblockversion, BlockVersionTest)
{
    VersionBitsCache vbcache;

    // check that any deployment on any chain can conceivably reach both
    // ACTIVE and FAILED states in roughly the way we expect
    for (const auto& chain_type: {ChainType::MAIN, ChainType::TESTNET, ChainType::TESTNET4, ChainType::SIGNET, ChainType::REGTEST}) {
        const auto chainParams = CreateChainParams(*m_node.args, chain_type);
        uint32_t chain_all_vbits{0};
        for (int i = 0; i < (int)Consensus::MAX_VERSION_BITS_DEPLOYMENTS; ++i) {
            const auto dep = static_cast<Consensus::DeploymentPos>(i);
            // Check that no bits are reused (within the same chain). This is
            // disallowed because the transition to FAILED (on timeout) does
            // not take precedence over STARTED/LOCKED_IN. So all softforks on
            // the same bit might overlap, even when non-overlapping start-end
            // times are picked.
            const uint32_t dep_mask{vbcache.Mask(chainParams->GetConsensus(), dep)};

<<<<<<< HEAD
            if (chain_type != ChainType::REGTEST && dep == Consensus::DEPLOYMENT_CTV) {
                // CTV only exists as a deployment on regtest, so skip over it for other
=======
            if (chain_type != ChainType::REGTEST && dep == Consensus::DEPLOYMENT_CSFS) {
                // CSFS only exists as a deployment on regtest, so skip over it for other
>>>>>>> cb0c9f63
                // chains.
                continue;
            }
            BOOST_CHECK(!(chain_all_vbits & dep_mask));
            chain_all_vbits |= dep_mask;
            check_computeblockversion(vbcache, chainParams->GetConsensus(), dep);
        }
    }

    {
        // Use regtest/testdummy to ensure we always exercise some
        // deployment that's not always/never active
        ArgsManager args;
        args.ForceSetArg("-vbparams", "testdummy:1199145601:1230767999"); // January 1, 2008 - December 31, 2008
        const auto chainParams = CreateChainParams(args, ChainType::REGTEST);
        check_computeblockversion(vbcache, chainParams->GetConsensus(), Consensus::DEPLOYMENT_TESTDUMMY);
    }

    {
        // Use regtest/testdummy to ensure we always exercise the
        // min_activation_height test, even if we're not using that in a
        // live deployment
        ArgsManager args;
        args.ForceSetArg("-vbparams", "testdummy:1199145601:1230767999:403200"); // January 1, 2008 - December 31, 2008, min act height 403200
        const auto chainParams = CreateChainParams(args, ChainType::REGTEST);
        check_computeblockversion(vbcache, chainParams->GetConsensus(), Consensus::DEPLOYMENT_TESTDUMMY);
    }
}

BOOST_AUTO_TEST_SUITE_END()<|MERGE_RESOLUTION|>--- conflicted
+++ resolved
@@ -436,16 +436,12 @@
             // times are picked.
             const uint32_t dep_mask{vbcache.Mask(chainParams->GetConsensus(), dep)};
 
-<<<<<<< HEAD
-            if (chain_type != ChainType::REGTEST && dep == Consensus::DEPLOYMENT_CTV) {
-                // CTV only exists as a deployment on regtest, so skip over it for other
-=======
-            if (chain_type != ChainType::REGTEST && dep == Consensus::DEPLOYMENT_CSFS) {
-                // CSFS only exists as a deployment on regtest, so skip over it for other
->>>>>>> cb0c9f63
+            if (chain_type != ChainType::REGTEST && chain_type != ChainType::TESTNET4 && (dep == Consensus::DEPLOYMENT_CTV || dep == Consensus::DEPLOYMENT_CSFS)) {
+                // CTV and CSFS only exists as a deployment on regtest and testnet4, so skip over it for other
                 // chains.
                 continue;
             }
+
             BOOST_CHECK(!(chain_all_vbits & dep_mask));
             chain_all_vbits |= dep_mask;
             check_computeblockversion(vbcache, chainParams->GetConsensus(), dep);
