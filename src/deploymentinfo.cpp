--- conflicted
+++ resolved
@@ -18,11 +18,11 @@
         /*.gbt_force =*/ true,
     },
     {
-<<<<<<< HEAD
         /*.name =*/ "ctv",
-=======
+        /*.gbt_force =*/ true,
+    },
+    {
         /*.name =*/ "csfs",
->>>>>>> cb0c9f63
         /*.gbt_force =*/ true,
     },
 };
