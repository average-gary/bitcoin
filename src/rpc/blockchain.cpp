--- conflicted
+++ resolved
@@ -1424,14 +1424,6 @@
     SoftForkDescPushBack(blockindex, softforks, chainman, Consensus::DEPLOYMENT_SEGWIT);
     SoftForkDescPushBack(blockindex, softforks, chainman, Consensus::DEPLOYMENT_TESTDUMMY);
     SoftForkDescPushBack(blockindex, softforks, chainman, Consensus::DEPLOYMENT_TAPROOT);
-
-    if (chainman.GetParams().GetChainType() == ChainType::REGTEST) {
-<<<<<<< HEAD
-        SoftForkDescPushBack(blockindex, softforks, chainman, Consensus::DEPLOYMENT_CTV);
-=======
-        SoftForkDescPushBack(blockindex, softforks, chainman, Consensus::DEPLOYMENT_CSFS);
->>>>>>> cb0c9f63
-    }
     return softforks;
 }
 } // anon namespace
