// Copyright (c) 2010 Satoshi Nakamoto
// Copyright (c) 2009-2022 The Bitcoin Core developers
// Distributed under the MIT software license, see the accompanying
// file COPYING or http://www.opensource.org/licenses/mit-license.php.

#include <rpc/blockchain.h>

#include <blockfilter.h>
#include <chain.h>
#include <chainparams.h>
#include <chainparamsbase.h>
#include <clientversion.h>
#include <coins.h>
#include <common/args.h>
#include <consensus/amount.h>
#include <consensus/params.h>
#include <consensus/validation.h>
#include <core_io.h>
#include <deploymentinfo.h>
#include <deploymentstatus.h>
#include <flatfile.h>
#include <hash.h>
#include <index/blockfilterindex.h>
#include <index/coinstatsindex.h>
#include <interfaces/mining.h>
#include <kernel/coinstats.h>
#include <logging/timer.h>
#include <net.h>
#include <net_processing.h>
#include <node/blockstorage.h>
#include <node/context.h>
#include <node/transaction.h>
#include <node/utxo_snapshot.h>
#include <node/warnings.h>
#include <primitives/transaction.h>
#include <rpc/server.h>
#include <rpc/server_util.h>
#include <rpc/util.h>
#include <script/descriptor.h>
#include <serialize.h>
#include <streams.h>
#include <sync.h>
#include <txdb.h>
#include <txmempool.h>
#include <undo.h>
#include <univalue.h>
#include <util/check.h>
#include <util/fs.h>
#include <util/strencodings.h>
#include <util/translation.h>
#include <validation.h>
#include <validationinterface.h>
#include <versionbits.h>

#include <stdint.h>

#include <condition_variable>
#include <iterator>
#include <memory>
#include <mutex>
#include <optional>
#include <vector>

using kernel::CCoinsStats;
using kernel::CoinStatsHashType;

using interfaces::Mining;
using node::BlockManager;
using node::NodeContext;
using node::SnapshotMetadata;
using util::MakeUnorderedList;

std::tuple<std::unique_ptr<CCoinsViewCursor>, CCoinsStats, const CBlockIndex*>
PrepareUTXOSnapshot(
    Chainstate& chainstate,
    const std::function<void()>& interruption_point = {})
    EXCLUSIVE_LOCKS_REQUIRED(::cs_main);

UniValue WriteUTXOSnapshot(
    Chainstate& chainstate,
    CCoinsViewCursor* pcursor,
    CCoinsStats* maybe_stats,
    const CBlockIndex* tip,
    AutoFile& afile,
    const fs::path& path,
    const fs::path& temppath,
    const std::function<void()>& interruption_point = {});

/* Calculate the difficulty for a given block index.
 */
double GetDifficulty(const CBlockIndex& blockindex)
{
    int nShift = (blockindex.nBits >> 24) & 0xff;
    double dDiff =
        (double)0x0000ffff / (double)(blockindex.nBits & 0x00ffffff);

    while (nShift < 29)
    {
        dDiff *= 256.0;
        nShift++;
    }
    while (nShift > 29)
    {
        dDiff /= 256.0;
        nShift--;
    }

    return dDiff;
}

static int ComputeNextBlockAndDepth(const CBlockIndex& tip, const CBlockIndex& blockindex, const CBlockIndex*& next)
{
    next = tip.GetAncestor(blockindex.nHeight + 1);
    if (next && next->pprev == &blockindex) {
        return tip.nHeight - blockindex.nHeight + 1;
    }
    next = nullptr;
    return &blockindex == &tip ? 1 : -1;
}

static const CBlockIndex* ParseHashOrHeight(const UniValue& param, ChainstateManager& chainman)
{
    LOCK(::cs_main);
    CChain& active_chain = chainman.ActiveChain();

    if (param.isNum()) {
        const int height{param.getInt<int>()};
        if (height < 0) {
            throw JSONRPCError(RPC_INVALID_PARAMETER, strprintf("Target block height %d is negative", height));
        }
        const int current_tip{active_chain.Height()};
        if (height > current_tip) {
            throw JSONRPCError(RPC_INVALID_PARAMETER, strprintf("Target block height %d after current tip %d", height, current_tip));
        }

        return active_chain[height];
    } else {
        const uint256 hash{ParseHashV(param, "hash_or_height")};
        const CBlockIndex* pindex = chainman.m_blockman.LookupBlockIndex(hash);

        if (!pindex) {
            throw JSONRPCError(RPC_INVALID_ADDRESS_OR_KEY, "Block not found");
        }

        return pindex;
    }
}

UniValue blockheaderToJSON(const CBlockIndex& tip, const CBlockIndex& blockindex, const uint256 pow_limit)
{
    // Serialize passed information without accessing chain state of the active chain!
    AssertLockNotHeld(cs_main); // For performance reasons

    UniValue result(UniValue::VOBJ);
    result.pushKV("hash", blockindex.GetBlockHash().GetHex());
    const CBlockIndex* pnext;
    int confirmations = ComputeNextBlockAndDepth(tip, blockindex, pnext);
    result.pushKV("confirmations", confirmations);
    result.pushKV("height", blockindex.nHeight);
    result.pushKV("version", blockindex.nVersion);
    result.pushKV("versionHex", strprintf("%08x", blockindex.nVersion));
    result.pushKV("merkleroot", blockindex.hashMerkleRoot.GetHex());
    result.pushKV("time", blockindex.nTime);
    result.pushKV("mediantime", blockindex.GetMedianTimePast());
    result.pushKV("nonce", blockindex.nNonce);
    result.pushKV("bits", strprintf("%08x", blockindex.nBits));
    result.pushKV("target", GetTarget(tip, pow_limit).GetHex());
    result.pushKV("difficulty", GetDifficulty(blockindex));
    result.pushKV("chainwork", blockindex.nChainWork.GetHex());
    result.pushKV("nTx", blockindex.nTx);

    if (blockindex.pprev)
        result.pushKV("previousblockhash", blockindex.pprev->GetBlockHash().GetHex());
    if (pnext)
        result.pushKV("nextblockhash", pnext->GetBlockHash().GetHex());
    return result;
}

UniValue blockToJSON(BlockManager& blockman, const CBlock& block, const CBlockIndex& tip, const CBlockIndex& blockindex, TxVerbosity verbosity, const uint256 pow_limit)
{
    UniValue result = blockheaderToJSON(tip, blockindex, pow_limit);

    result.pushKV("strippedsize", (int)::GetSerializeSize(TX_NO_WITNESS(block)));
    result.pushKV("size", (int)::GetSerializeSize(TX_WITH_WITNESS(block)));
    result.pushKV("weight", (int)::GetBlockWeight(block));
    UniValue txs(UniValue::VARR);

    switch (verbosity) {
        case TxVerbosity::SHOW_TXID:
            for (const CTransactionRef& tx : block.vtx) {
                txs.push_back(tx->GetHash().GetHex());
            }
            break;

        case TxVerbosity::SHOW_DETAILS:
        case TxVerbosity::SHOW_DETAILS_AND_PREVOUT:
            CBlockUndo blockUndo;
            const bool is_not_pruned{WITH_LOCK(::cs_main, return !blockman.IsBlockPruned(blockindex))};
            bool have_undo{is_not_pruned && WITH_LOCK(::cs_main, return blockindex.nStatus & BLOCK_HAVE_UNDO)};
            if (have_undo && !blockman.ReadBlockUndo(blockUndo, blockindex)) {
                throw JSONRPCError(RPC_INTERNAL_ERROR, "Undo data expected but can't be read. This could be due to disk corruption or a conflict with a pruning event.");
            }
            for (size_t i = 0; i < block.vtx.size(); ++i) {
                const CTransactionRef& tx = block.vtx.at(i);
                // coinbase transaction (i.e. i == 0) doesn't have undo data
                const CTxUndo* txundo = (have_undo && i > 0) ? &blockUndo.vtxundo.at(i - 1) : nullptr;
                UniValue objTx(UniValue::VOBJ);
                TxToUniv(*tx, /*block_hash=*/uint256(), /*entry=*/objTx, /*include_hex=*/true, txundo, verbosity);
                txs.push_back(std::move(objTx));
            }
            break;
    }

    result.pushKV("tx", std::move(txs));

    return result;
}

static RPCHelpMan getblockcount()
{
    return RPCHelpMan{"getblockcount",
                "\nReturns the height of the most-work fully-validated chain.\n"
                "The genesis block has height 0.\n",
                {},
                RPCResult{
                    RPCResult::Type::NUM, "", "The current block count"},
                RPCExamples{
                    HelpExampleCli("getblockcount", "")
            + HelpExampleRpc("getblockcount", "")
                },
        [&](const RPCHelpMan& self, const JSONRPCRequest& request) -> UniValue
{
    ChainstateManager& chainman = EnsureAnyChainman(request.context);
    LOCK(cs_main);
    return chainman.ActiveChain().Height();
},
    };
}

static RPCHelpMan getbestblockhash()
{
    return RPCHelpMan{"getbestblockhash",
                "\nReturns the hash of the best (tip) block in the most-work fully-validated chain.\n",
                {},
                RPCResult{
                    RPCResult::Type::STR_HEX, "", "the block hash, hex-encoded"},
                RPCExamples{
                    HelpExampleCli("getbestblockhash", "")
            + HelpExampleRpc("getbestblockhash", "")
                },
        [&](const RPCHelpMan& self, const JSONRPCRequest& request) -> UniValue
{
    ChainstateManager& chainman = EnsureAnyChainman(request.context);
    LOCK(cs_main);
    return chainman.ActiveChain().Tip()->GetBlockHash().GetHex();
},
    };
}

static RPCHelpMan waitfornewblock()
{
    return RPCHelpMan{"waitfornewblock",
                "\nWaits for any new block and returns useful info about it.\n"
                "\nReturns the current block on timeout or exit.\n"
                "\nMake sure to use no RPC timeout (bitcoin-cli -rpcclienttimeout=0)",
                {
                    {"timeout", RPCArg::Type::NUM, RPCArg::Default{0}, "Time in milliseconds to wait for a response. 0 indicates no timeout."},
                },
                RPCResult{
                    RPCResult::Type::OBJ, "", "",
                    {
                        {RPCResult::Type::STR_HEX, "hash", "The blockhash"},
                        {RPCResult::Type::NUM, "height", "Block height"},
                    }},
                RPCExamples{
                    HelpExampleCli("waitfornewblock", "1000")
            + HelpExampleRpc("waitfornewblock", "1000")
                },
        [&](const RPCHelpMan& self, const JSONRPCRequest& request) -> UniValue
{
    int timeout = 0;
    if (!request.params[0].isNull())
        timeout = request.params[0].getInt<int>();
    if (timeout < 0) throw JSONRPCError(RPC_MISC_ERROR, "Negative timeout");

    NodeContext& node = EnsureAnyNodeContext(request.context);
    Mining& miner = EnsureMining(node);

    auto block{CHECK_NONFATAL(miner.getTip()).value()};
    if (IsRPCRunning()) {
        block = timeout ? miner.waitTipChanged(block.hash, std::chrono::milliseconds(timeout)) : miner.waitTipChanged(block.hash);
    }

    UniValue ret(UniValue::VOBJ);
    ret.pushKV("hash", block.hash.GetHex());
    ret.pushKV("height", block.height);
    return ret;
},
    };
}

static RPCHelpMan waitforblock()
{
    return RPCHelpMan{"waitforblock",
                "\nWaits for a specific new block and returns useful info about it.\n"
                "\nReturns the current block on timeout or exit.\n"
                "\nMake sure to use no RPC timeout (bitcoin-cli -rpcclienttimeout=0)",
                {
                    {"blockhash", RPCArg::Type::STR_HEX, RPCArg::Optional::NO, "Block hash to wait for."},
                    {"timeout", RPCArg::Type::NUM, RPCArg::Default{0}, "Time in milliseconds to wait for a response. 0 indicates no timeout."},
                },
                RPCResult{
                    RPCResult::Type::OBJ, "", "",
                    {
                        {RPCResult::Type::STR_HEX, "hash", "The blockhash"},
                        {RPCResult::Type::NUM, "height", "Block height"},
                    }},
                RPCExamples{
                    HelpExampleCli("waitforblock", "\"0000000000079f8ef3d2c688c244eb7a4570b24c9ed7b4a8c619eb02596f8862\" 1000")
            + HelpExampleRpc("waitforblock", "\"0000000000079f8ef3d2c688c244eb7a4570b24c9ed7b4a8c619eb02596f8862\", 1000")
                },
        [&](const RPCHelpMan& self, const JSONRPCRequest& request) -> UniValue
{
    int timeout = 0;

    uint256 hash(ParseHashV(request.params[0], "blockhash"));

    if (!request.params[1].isNull())
        timeout = request.params[1].getInt<int>();
    if (timeout < 0) throw JSONRPCError(RPC_MISC_ERROR, "Negative timeout");

    NodeContext& node = EnsureAnyNodeContext(request.context);
    Mining& miner = EnsureMining(node);

    auto block{CHECK_NONFATAL(miner.getTip()).value()};
    const auto deadline{std::chrono::steady_clock::now() + 1ms * timeout};
    while (IsRPCRunning() && block.hash != hash) {
        if (timeout) {
            auto now{std::chrono::steady_clock::now()};
            if (now >= deadline) break;
            const MillisecondsDouble remaining{deadline - now};
            block = miner.waitTipChanged(block.hash, remaining);
        } else {
            block = miner.waitTipChanged(block.hash);
        }
    }

    UniValue ret(UniValue::VOBJ);
    ret.pushKV("hash", block.hash.GetHex());
    ret.pushKV("height", block.height);
    return ret;
},
    };
}

static RPCHelpMan waitforblockheight()
{
    return RPCHelpMan{"waitforblockheight",
                "\nWaits for (at least) block height and returns the height and hash\n"
                "of the current tip.\n"
                "\nReturns the current block on timeout or exit.\n"
                "\nMake sure to use no RPC timeout (bitcoin-cli -rpcclienttimeout=0)",
                {
                    {"height", RPCArg::Type::NUM, RPCArg::Optional::NO, "Block height to wait for."},
                    {"timeout", RPCArg::Type::NUM, RPCArg::Default{0}, "Time in milliseconds to wait for a response. 0 indicates no timeout."},
                },
                RPCResult{
                    RPCResult::Type::OBJ, "", "",
                    {
                        {RPCResult::Type::STR_HEX, "hash", "The blockhash"},
                        {RPCResult::Type::NUM, "height", "Block height"},
                    }},
                RPCExamples{
                    HelpExampleCli("waitforblockheight", "100 1000")
            + HelpExampleRpc("waitforblockheight", "100, 1000")
                },
        [&](const RPCHelpMan& self, const JSONRPCRequest& request) -> UniValue
{
    int timeout = 0;

    int height = request.params[0].getInt<int>();

    if (!request.params[1].isNull())
        timeout = request.params[1].getInt<int>();
    if (timeout < 0) throw JSONRPCError(RPC_MISC_ERROR, "Negative timeout");

    NodeContext& node = EnsureAnyNodeContext(request.context);
    Mining& miner = EnsureMining(node);

    auto block{CHECK_NONFATAL(miner.getTip()).value()};
    const auto deadline{std::chrono::steady_clock::now() + 1ms * timeout};

    while (IsRPCRunning() && block.height < height) {
        if (timeout) {
            auto now{std::chrono::steady_clock::now()};
            if (now >= deadline) break;
            const MillisecondsDouble remaining{deadline - now};
            block = miner.waitTipChanged(block.hash, remaining);
        } else {
            block = miner.waitTipChanged(block.hash);
        }
    }

    UniValue ret(UniValue::VOBJ);
    ret.pushKV("hash", block.hash.GetHex());
    ret.pushKV("height", block.height);
    return ret;
},
    };
}

static RPCHelpMan syncwithvalidationinterfacequeue()
{
    return RPCHelpMan{"syncwithvalidationinterfacequeue",
                "\nWaits for the validation interface queue to catch up on everything that was there when we entered this function.\n",
                {},
                RPCResult{RPCResult::Type::NONE, "", ""},
                RPCExamples{
                    HelpExampleCli("syncwithvalidationinterfacequeue","")
            + HelpExampleRpc("syncwithvalidationinterfacequeue","")
                },
        [&](const RPCHelpMan& self, const JSONRPCRequest& request) -> UniValue
{
    NodeContext& node = EnsureAnyNodeContext(request.context);
    CHECK_NONFATAL(node.validation_signals)->SyncWithValidationInterfaceQueue();
    return UniValue::VNULL;
},
    };
}

static RPCHelpMan getdifficulty()
{
    return RPCHelpMan{"getdifficulty",
                "\nReturns the proof-of-work difficulty as a multiple of the minimum difficulty.\n",
                {},
                RPCResult{
                    RPCResult::Type::NUM, "", "the proof-of-work difficulty as a multiple of the minimum difficulty."},
                RPCExamples{
                    HelpExampleCli("getdifficulty", "")
            + HelpExampleRpc("getdifficulty", "")
                },
        [&](const RPCHelpMan& self, const JSONRPCRequest& request) -> UniValue
{
    ChainstateManager& chainman = EnsureAnyChainman(request.context);
    LOCK(cs_main);
    return GetDifficulty(*CHECK_NONFATAL(chainman.ActiveChain().Tip()));
},
    };
}

static RPCHelpMan getblockfrompeer()
{
    return RPCHelpMan{
        "getblockfrompeer",
        "Attempt to fetch block from a given peer.\n\n"
        "We must have the header for this block, e.g. using submitheader.\n"
        "The block will not have any undo data which can limit the usage of the block data in a context where the undo data is needed.\n"
        "Subsequent calls for the same block may cause the response from the previous peer to be ignored.\n"
        "Peers generally ignore requests for a stale block that they never fully verified, or one that is more than a month old.\n"
        "When a peer does not respond with a block, we will disconnect.\n"
        "Note: The block could be re-pruned as soon as it is received.\n\n"
        "Returns an empty JSON object if the request was successfully scheduled.",
        {
            {"blockhash", RPCArg::Type::STR_HEX, RPCArg::Optional::NO, "The block hash to try to fetch"},
            {"peer_id", RPCArg::Type::NUM, RPCArg::Optional::NO, "The peer to fetch it from (see getpeerinfo for peer IDs)"},
        },
        RPCResult{RPCResult::Type::OBJ, "", /*optional=*/false, "", {}},
        RPCExamples{
            HelpExampleCli("getblockfrompeer", "\"00000000c937983704a73af28acdec37b049d214adbda81d7e2a3dd146f6ed09\" 0")
            + HelpExampleRpc("getblockfrompeer", "\"00000000c937983704a73af28acdec37b049d214adbda81d7e2a3dd146f6ed09\" 0")
        },
        [&](const RPCHelpMan& self, const JSONRPCRequest& request) -> UniValue
{
    const NodeContext& node = EnsureAnyNodeContext(request.context);
    ChainstateManager& chainman = EnsureChainman(node);
    PeerManager& peerman = EnsurePeerman(node);

    const uint256& block_hash{ParseHashV(request.params[0], "blockhash")};
    const NodeId peer_id{request.params[1].getInt<int64_t>()};

    const CBlockIndex* const index = WITH_LOCK(cs_main, return chainman.m_blockman.LookupBlockIndex(block_hash););

    if (!index) {
        throw JSONRPCError(RPC_MISC_ERROR, "Block header missing");
    }

    // Fetching blocks before the node has syncing past their height can prevent block files from
    // being pruned, so we avoid it if the node is in prune mode.
    if (chainman.m_blockman.IsPruneMode() && index->nHeight > WITH_LOCK(chainman.GetMutex(), return chainman.ActiveTip()->nHeight)) {
        throw JSONRPCError(RPC_MISC_ERROR, "In prune mode, only blocks that the node has already synced previously can be fetched from a peer");
    }

    const bool block_has_data = WITH_LOCK(::cs_main, return index->nStatus & BLOCK_HAVE_DATA);
    if (block_has_data) {
        throw JSONRPCError(RPC_MISC_ERROR, "Block already downloaded");
    }

    if (const auto err{peerman.FetchBlock(peer_id, *index)}) {
        throw JSONRPCError(RPC_MISC_ERROR, err.value());
    }
    return UniValue::VOBJ;
},
    };
}

static RPCHelpMan getblockhash()
{
    return RPCHelpMan{"getblockhash",
                "\nReturns hash of block in best-block-chain at height provided.\n",
                {
                    {"height", RPCArg::Type::NUM, RPCArg::Optional::NO, "The height index"},
                },
                RPCResult{
                    RPCResult::Type::STR_HEX, "", "The block hash"},
                RPCExamples{
                    HelpExampleCli("getblockhash", "1000")
            + HelpExampleRpc("getblockhash", "1000")
                },
        [&](const RPCHelpMan& self, const JSONRPCRequest& request) -> UniValue
{
    ChainstateManager& chainman = EnsureAnyChainman(request.context);
    LOCK(cs_main);
    const CChain& active_chain = chainman.ActiveChain();

    int nHeight = request.params[0].getInt<int>();
    if (nHeight < 0 || nHeight > active_chain.Height())
        throw JSONRPCError(RPC_INVALID_PARAMETER, "Block height out of range");

    const CBlockIndex* pblockindex = active_chain[nHeight];
    return pblockindex->GetBlockHash().GetHex();
},
    };
}

static RPCHelpMan getblockheader()
{
    return RPCHelpMan{"getblockheader",
                "\nIf verbose is false, returns a string that is serialized, hex-encoded data for blockheader 'hash'.\n"
                "If verbose is true, returns an Object with information about blockheader <hash>.\n",
                {
                    {"blockhash", RPCArg::Type::STR_HEX, RPCArg::Optional::NO, "The block hash"},
                    {"verbose", RPCArg::Type::BOOL, RPCArg::Default{true}, "true for a json object, false for the hex-encoded data"},
                },
                {
                    RPCResult{"for verbose = true",
                        RPCResult::Type::OBJ, "", "",
                        {
                            {RPCResult::Type::STR_HEX, "hash", "the block hash (same as provided)"},
                            {RPCResult::Type::NUM, "confirmations", "The number of confirmations, or -1 if the block is not on the main chain"},
                            {RPCResult::Type::NUM, "height", "The block height or index"},
                            {RPCResult::Type::NUM, "version", "The block version"},
                            {RPCResult::Type::STR_HEX, "versionHex", "The block version formatted in hexadecimal"},
                            {RPCResult::Type::STR_HEX, "merkleroot", "The merkle root"},
                            {RPCResult::Type::NUM_TIME, "time", "The block time expressed in " + UNIX_EPOCH_TIME},
                            {RPCResult::Type::NUM_TIME, "mediantime", "The median block time expressed in " + UNIX_EPOCH_TIME},
                            {RPCResult::Type::NUM, "nonce", "The nonce"},
                            {RPCResult::Type::STR_HEX, "bits", "nBits: compact representation of the block difficulty target"},
                            {RPCResult::Type::STR_HEX, "target", "The difficulty target"},
                            {RPCResult::Type::NUM, "difficulty", "The difficulty"},
                            {RPCResult::Type::STR_HEX, "chainwork", "Expected number of hashes required to produce the current chain"},
                            {RPCResult::Type::NUM, "nTx", "The number of transactions in the block"},
                            {RPCResult::Type::STR_HEX, "previousblockhash", /*optional=*/true, "The hash of the previous block (if available)"},
                            {RPCResult::Type::STR_HEX, "nextblockhash", /*optional=*/true, "The hash of the next block (if available)"},
                        }},
                    RPCResult{"for verbose=false",
                        RPCResult::Type::STR_HEX, "", "A string that is serialized, hex-encoded data for block 'hash'"},
                },
                RPCExamples{
                    HelpExampleCli("getblockheader", "\"00000000c937983704a73af28acdec37b049d214adbda81d7e2a3dd146f6ed09\"")
            + HelpExampleRpc("getblockheader", "\"00000000c937983704a73af28acdec37b049d214adbda81d7e2a3dd146f6ed09\"")
                },
        [&](const RPCHelpMan& self, const JSONRPCRequest& request) -> UniValue
{
    uint256 hash(ParseHashV(request.params[0], "hash"));

    bool fVerbose = true;
    if (!request.params[1].isNull())
        fVerbose = request.params[1].get_bool();

    const CBlockIndex* pblockindex;
    const CBlockIndex* tip;
    ChainstateManager& chainman = EnsureAnyChainman(request.context);
    {
        LOCK(cs_main);
        pblockindex = chainman.m_blockman.LookupBlockIndex(hash);
        tip = chainman.ActiveChain().Tip();
    }

    if (!pblockindex) {
        throw JSONRPCError(RPC_INVALID_ADDRESS_OR_KEY, "Block not found");
    }

    if (!fVerbose)
    {
        DataStream ssBlock{};
        ssBlock << pblockindex->GetBlockHeader();
        std::string strHex = HexStr(ssBlock);
        return strHex;
    }

    return blockheaderToJSON(*tip, *pblockindex, chainman.GetConsensus().powLimit);
},
    };
}

void CheckBlockDataAvailability(BlockManager& blockman, const CBlockIndex& blockindex, bool check_for_undo)
{
    AssertLockHeld(cs_main);
    uint32_t flag = check_for_undo ? BLOCK_HAVE_UNDO : BLOCK_HAVE_DATA;
    if (!(blockindex.nStatus & flag)) {
        if (blockman.IsBlockPruned(blockindex)) {
            throw JSONRPCError(RPC_MISC_ERROR, strprintf("%s not available (pruned data)", check_for_undo ? "Undo data" : "Block"));
        }
        if (check_for_undo) {
            throw JSONRPCError(RPC_MISC_ERROR, "Undo data not available");
        }
        throw JSONRPCError(RPC_MISC_ERROR, "Block not available (not fully downloaded)");
    }
}

static CBlock GetBlockChecked(BlockManager& blockman, const CBlockIndex& blockindex)
{
    CBlock block;
    {
        LOCK(cs_main);
        CheckBlockDataAvailability(blockman, blockindex, /*check_for_undo=*/false);
    }

    if (!blockman.ReadBlock(block, blockindex)) {
        // Block not found on disk. This shouldn't normally happen unless the block was
        // pruned right after we released the lock above.
        throw JSONRPCError(RPC_MISC_ERROR, "Block not found on disk");
    }

    return block;
}

static std::vector<uint8_t> GetRawBlockChecked(BlockManager& blockman, const CBlockIndex& blockindex)
{
    std::vector<uint8_t> data{};
    FlatFilePos pos{};
    {
        LOCK(cs_main);
        CheckBlockDataAvailability(blockman, blockindex, /*check_for_undo=*/false);
        pos = blockindex.GetBlockPos();
    }

    if (!blockman.ReadRawBlock(data, pos)) {
        // Block not found on disk. This shouldn't normally happen unless the block was
        // pruned right after we released the lock above.
        throw JSONRPCError(RPC_MISC_ERROR, "Block not found on disk");
    }

    return data;
}

static CBlockUndo GetUndoChecked(BlockManager& blockman, const CBlockIndex& blockindex)
{
    CBlockUndo blockUndo;

    // The Genesis block does not have undo data
    if (blockindex.nHeight == 0) return blockUndo;

    {
        LOCK(cs_main);
        CheckBlockDataAvailability(blockman, blockindex, /*check_for_undo=*/true);
    }

    if (!blockman.ReadBlockUndo(blockUndo, blockindex)) {
        throw JSONRPCError(RPC_MISC_ERROR, "Can't read undo data from disk");
    }

    return blockUndo;
}

const RPCResult getblock_vin{
    RPCResult::Type::ARR, "vin", "",
    {
        {RPCResult::Type::OBJ, "", "",
        {
            {RPCResult::Type::ELISION, "", "The same output as verbosity = 2"},
            {RPCResult::Type::OBJ, "prevout", "(Only if undo information is available)",
            {
                {RPCResult::Type::BOOL, "generated", "Coinbase or not"},
                {RPCResult::Type::NUM, "height", "The height of the prevout"},
                {RPCResult::Type::STR_AMOUNT, "value", "The value in " + CURRENCY_UNIT},
                {RPCResult::Type::OBJ, "scriptPubKey", "",
                {
                    {RPCResult::Type::STR, "asm", "Disassembly of the output script"},
                    {RPCResult::Type::STR, "desc", "Inferred descriptor for the output"},
                    {RPCResult::Type::STR_HEX, "hex", "The raw output script bytes, hex-encoded"},
                    {RPCResult::Type::STR, "address", /*optional=*/true, "The Bitcoin address (only if a well-defined address exists)"},
                    {RPCResult::Type::STR, "type", "The type (one of: " + GetAllOutputTypes() + ")"},
                }},
            }},
        }},
    }
};

static RPCHelpMan getblock()
{
    return RPCHelpMan{"getblock",
                "\nIf verbosity is 0, returns a string that is serialized, hex-encoded data for block 'hash'.\n"
                "If verbosity is 1, returns an Object with information about block <hash>.\n"
                "If verbosity is 2, returns an Object with information about block <hash> and information about each transaction.\n"
                "If verbosity is 3, returns an Object with information about block <hash> and information about each transaction, including prevout information for inputs (only for unpruned blocks in the current best chain).\n",
                {
                    {"blockhash", RPCArg::Type::STR_HEX, RPCArg::Optional::NO, "The block hash"},
                    {"verbosity|verbose", RPCArg::Type::NUM, RPCArg::Default{1}, "0 for hex-encoded data, 1 for a JSON object, 2 for JSON object with transaction data, and 3 for JSON object with transaction data including prevout information for inputs",
                     RPCArgOptions{.skip_type_check = true}},
                },
                {
                    RPCResult{"for verbosity = 0",
                RPCResult::Type::STR_HEX, "", "A string that is serialized, hex-encoded data for block 'hash'"},
                    RPCResult{"for verbosity = 1",
                RPCResult::Type::OBJ, "", "",
                {
                    {RPCResult::Type::STR_HEX, "hash", "the block hash (same as provided)"},
                    {RPCResult::Type::NUM, "confirmations", "The number of confirmations, or -1 if the block is not on the main chain"},
                    {RPCResult::Type::NUM, "size", "The block size"},
                    {RPCResult::Type::NUM, "strippedsize", "The block size excluding witness data"},
                    {RPCResult::Type::NUM, "weight", "The block weight as defined in BIP 141"},
                    {RPCResult::Type::NUM, "height", "The block height or index"},
                    {RPCResult::Type::NUM, "version", "The block version"},
                    {RPCResult::Type::STR_HEX, "versionHex", "The block version formatted in hexadecimal"},
                    {RPCResult::Type::STR_HEX, "merkleroot", "The merkle root"},
                    {RPCResult::Type::ARR, "tx", "The transaction ids",
                        {{RPCResult::Type::STR_HEX, "", "The transaction id"}}},
                    {RPCResult::Type::NUM_TIME, "time",       "The block time expressed in " + UNIX_EPOCH_TIME},
                    {RPCResult::Type::NUM_TIME, "mediantime", "The median block time expressed in " + UNIX_EPOCH_TIME},
                    {RPCResult::Type::NUM, "nonce", "The nonce"},
                    {RPCResult::Type::STR_HEX, "bits", "nBits: compact representation of the block difficulty target"},
                    {RPCResult::Type::STR_HEX, "target", "The difficulty target"},
                    {RPCResult::Type::NUM, "difficulty", "The difficulty"},
                    {RPCResult::Type::STR_HEX, "chainwork", "Expected number of hashes required to produce the chain up to this block (in hex)"},
                    {RPCResult::Type::NUM, "nTx", "The number of transactions in the block"},
                    {RPCResult::Type::STR_HEX, "previousblockhash", /*optional=*/true, "The hash of the previous block (if available)"},
                    {RPCResult::Type::STR_HEX, "nextblockhash", /*optional=*/true, "The hash of the next block (if available)"},
                }},
                    RPCResult{"for verbosity = 2",
                RPCResult::Type::OBJ, "", "",
                {
                    {RPCResult::Type::ELISION, "", "Same output as verbosity = 1"},
                    {RPCResult::Type::ARR, "tx", "",
                    {
                        {RPCResult::Type::OBJ, "", "",
                        {
                            {RPCResult::Type::ELISION, "", "The transactions in the format of the getrawtransaction RPC. Different from verbosity = 1 \"tx\" result"},
                            {RPCResult::Type::NUM, "fee", "The transaction fee in " + CURRENCY_UNIT + ", omitted if block undo data is not available"},
                        }},
                    }},
                }},
                    RPCResult{"for verbosity = 3",
                RPCResult::Type::OBJ, "", "",
                {
                    {RPCResult::Type::ELISION, "", "Same output as verbosity = 2"},
                    {RPCResult::Type::ARR, "tx", "",
                    {
                        {RPCResult::Type::OBJ, "", "",
                        {
                            getblock_vin,
                        }},
                    }},
                }},
        },
                RPCExamples{
                    HelpExampleCli("getblock", "\"00000000c937983704a73af28acdec37b049d214adbda81d7e2a3dd146f6ed09\"")
            + HelpExampleRpc("getblock", "\"00000000c937983704a73af28acdec37b049d214adbda81d7e2a3dd146f6ed09\"")
                },
        [&](const RPCHelpMan& self, const JSONRPCRequest& request) -> UniValue
{
    uint256 hash(ParseHashV(request.params[0], "blockhash"));

    int verbosity{ParseVerbosity(request.params[1], /*default_verbosity=*/1, /*allow_bool=*/true)};

    const CBlockIndex* pblockindex;
    const CBlockIndex* tip;
    ChainstateManager& chainman = EnsureAnyChainman(request.context);
    {
        LOCK(cs_main);
        pblockindex = chainman.m_blockman.LookupBlockIndex(hash);
        tip = chainman.ActiveChain().Tip();

        if (!pblockindex) {
            throw JSONRPCError(RPC_INVALID_ADDRESS_OR_KEY, "Block not found");
        }
    }

    const std::vector<uint8_t> block_data{GetRawBlockChecked(chainman.m_blockman, *pblockindex)};

    if (verbosity <= 0) {
        return HexStr(block_data);
    }

    DataStream block_stream{block_data};
    CBlock block{};
    block_stream >> TX_WITH_WITNESS(block);

    TxVerbosity tx_verbosity;
    if (verbosity == 1) {
        tx_verbosity = TxVerbosity::SHOW_TXID;
    } else if (verbosity == 2) {
        tx_verbosity = TxVerbosity::SHOW_DETAILS;
    } else {
        tx_verbosity = TxVerbosity::SHOW_DETAILS_AND_PREVOUT;
    }

    return blockToJSON(chainman.m_blockman, block, *tip, *pblockindex, tx_verbosity, chainman.GetConsensus().powLimit);
},
    };
}

//! Return height of highest block that has been pruned, or std::nullopt if no blocks have been pruned
std::optional<int> GetPruneHeight(const BlockManager& blockman, const CChain& chain) {
    AssertLockHeld(::cs_main);

    // Search for the last block missing block data or undo data. Don't let the
    // search consider the genesis block, because the genesis block does not
    // have undo data, but should not be considered pruned.
    const CBlockIndex* first_block{chain[1]};
    const CBlockIndex* chain_tip{chain.Tip()};

    // If there are no blocks after the genesis block, or no blocks at all, nothing is pruned.
    if (!first_block || !chain_tip) return std::nullopt;

    // If the chain tip is pruned, everything is pruned.
    if (!((chain_tip->nStatus & BLOCK_HAVE_MASK) == BLOCK_HAVE_MASK)) return chain_tip->nHeight;

    const auto& first_unpruned{*CHECK_NONFATAL(blockman.GetFirstBlock(*chain_tip, /*status_mask=*/BLOCK_HAVE_MASK, first_block))};
    if (&first_unpruned == first_block) {
        // All blocks between first_block and chain_tip have data, so nothing is pruned.
        return std::nullopt;
    }

    // Block before the first unpruned block is the last pruned block.
    return CHECK_NONFATAL(first_unpruned.pprev)->nHeight;
}

static RPCHelpMan pruneblockchain()
{
    return RPCHelpMan{"pruneblockchain", "",
                {
                    {"height", RPCArg::Type::NUM, RPCArg::Optional::NO, "The block height to prune up to. May be set to a discrete height, or to a " + UNIX_EPOCH_TIME + "\n"
            "                  to prune blocks whose block time is at least 2 hours older than the provided timestamp."},
                },
                RPCResult{
                    RPCResult::Type::NUM, "", "Height of the last block pruned"},
                RPCExamples{
                    HelpExampleCli("pruneblockchain", "1000")
            + HelpExampleRpc("pruneblockchain", "1000")
                },
        [&](const RPCHelpMan& self, const JSONRPCRequest& request) -> UniValue
{
    ChainstateManager& chainman = EnsureAnyChainman(request.context);
    if (!chainman.m_blockman.IsPruneMode()) {
        throw JSONRPCError(RPC_MISC_ERROR, "Cannot prune blocks because node is not in prune mode.");
    }

    LOCK(cs_main);
    Chainstate& active_chainstate = chainman.ActiveChainstate();
    CChain& active_chain = active_chainstate.m_chain;

    int heightParam = request.params[0].getInt<int>();
    if (heightParam < 0) {
        throw JSONRPCError(RPC_INVALID_PARAMETER, "Negative block height.");
    }

    // Height value more than a billion is too high to be a block height, and
    // too low to be a block time (corresponds to timestamp from Sep 2001).
    if (heightParam > 1000000000) {
        // Add a 2 hour buffer to include blocks which might have had old timestamps
        const CBlockIndex* pindex = active_chain.FindEarliestAtLeast(heightParam - TIMESTAMP_WINDOW, 0);
        if (!pindex) {
            throw JSONRPCError(RPC_INVALID_PARAMETER, "Could not find block with at least the specified timestamp.");
        }
        heightParam = pindex->nHeight;
    }

    unsigned int height = (unsigned int) heightParam;
    unsigned int chainHeight = (unsigned int) active_chain.Height();
    if (chainHeight < chainman.GetParams().PruneAfterHeight()) {
        throw JSONRPCError(RPC_MISC_ERROR, "Blockchain is too short for pruning.");
    } else if (height > chainHeight) {
        throw JSONRPCError(RPC_INVALID_PARAMETER, "Blockchain is shorter than the attempted prune height.");
    } else if (height > chainHeight - MIN_BLOCKS_TO_KEEP) {
        LogDebug(BCLog::RPC, "Attempt to prune blocks close to the tip.  Retaining the minimum number of blocks.\n");
        height = chainHeight - MIN_BLOCKS_TO_KEEP;
    }

    PruneBlockFilesManual(active_chainstate, height);
    return GetPruneHeight(chainman.m_blockman, active_chain).value_or(-1);
},
    };
}

CoinStatsHashType ParseHashType(const std::string& hash_type_input)
{
    if (hash_type_input == "hash_serialized_3") {
        return CoinStatsHashType::HASH_SERIALIZED;
    } else if (hash_type_input == "muhash") {
        return CoinStatsHashType::MUHASH;
    } else if (hash_type_input == "none") {
        return CoinStatsHashType::NONE;
    } else {
        throw JSONRPCError(RPC_INVALID_PARAMETER, strprintf("'%s' is not a valid hash_type", hash_type_input));
    }
}

/**
 * Calculate statistics about the unspent transaction output set
 *
 * @param[in] index_requested Signals if the coinstatsindex should be used (when available).
 */
static std::optional<kernel::CCoinsStats> GetUTXOStats(CCoinsView* view, node::BlockManager& blockman,
                                                       kernel::CoinStatsHashType hash_type,
                                                       const std::function<void()>& interruption_point = {},
                                                       const CBlockIndex* pindex = nullptr,
                                                       bool index_requested = true)
{
    // Use CoinStatsIndex if it is requested and available and a hash_type of Muhash or None was requested
    if ((hash_type == kernel::CoinStatsHashType::MUHASH || hash_type == kernel::CoinStatsHashType::NONE) && g_coin_stats_index && index_requested) {
        if (pindex) {
            return g_coin_stats_index->LookUpStats(*pindex);
        } else {
            CBlockIndex& block_index = *CHECK_NONFATAL(WITH_LOCK(::cs_main, return blockman.LookupBlockIndex(view->GetBestBlock())));
            return g_coin_stats_index->LookUpStats(block_index);
        }
    }

    // If the coinstats index isn't requested or is otherwise not usable, the
    // pindex should either be null or equal to the view's best block. This is
    // because without the coinstats index we can only get coinstats about the
    // best block.
    CHECK_NONFATAL(!pindex || pindex->GetBlockHash() == view->GetBestBlock());

    return kernel::ComputeUTXOStats(hash_type, view, blockman, interruption_point);
}

static RPCHelpMan gettxoutsetinfo()
{
    return RPCHelpMan{"gettxoutsetinfo",
                "\nReturns statistics about the unspent transaction output set.\n"
                "Note this call may take some time if you are not using coinstatsindex.\n",
                {
                    {"hash_type", RPCArg::Type::STR, RPCArg::Default{"hash_serialized_3"}, "Which UTXO set hash should be calculated. Options: 'hash_serialized_3' (the legacy algorithm), 'muhash', 'none'."},
                    {"hash_or_height", RPCArg::Type::NUM, RPCArg::DefaultHint{"the current best block"}, "The block hash or height of the target height (only available with coinstatsindex).",
                     RPCArgOptions{
                         .skip_type_check = true,
                         .type_str = {"", "string or numeric"},
                     }},
                    {"use_index", RPCArg::Type::BOOL, RPCArg::Default{true}, "Use coinstatsindex, if available."},
                },
                RPCResult{
                    RPCResult::Type::OBJ, "", "",
                    {
                        {RPCResult::Type::NUM, "height", "The block height (index) of the returned statistics"},
                        {RPCResult::Type::STR_HEX, "bestblock", "The hash of the block at which these statistics are calculated"},
                        {RPCResult::Type::NUM, "txouts", "The number of unspent transaction outputs"},
                        {RPCResult::Type::NUM, "bogosize", "Database-independent, meaningless metric indicating the UTXO set size"},
                        {RPCResult::Type::STR_HEX, "hash_serialized_3", /*optional=*/true, "The serialized hash (only present if 'hash_serialized_3' hash_type is chosen)"},
                        {RPCResult::Type::STR_HEX, "muhash", /*optional=*/true, "The serialized hash (only present if 'muhash' hash_type is chosen)"},
                        {RPCResult::Type::NUM, "transactions", /*optional=*/true, "The number of transactions with unspent outputs (not available when coinstatsindex is used)"},
                        {RPCResult::Type::NUM, "disk_size", /*optional=*/true, "The estimated size of the chainstate on disk (not available when coinstatsindex is used)"},
                        {RPCResult::Type::STR_AMOUNT, "total_amount", "The total amount of coins in the UTXO set"},
                        {RPCResult::Type::STR_AMOUNT, "total_unspendable_amount", /*optional=*/true, "The total amount of coins permanently excluded from the UTXO set (only available if coinstatsindex is used)"},
                        {RPCResult::Type::OBJ, "block_info", /*optional=*/true, "Info on amounts in the block at this block height (only available if coinstatsindex is used)",
                        {
                            {RPCResult::Type::STR_AMOUNT, "prevout_spent", "Total amount of all prevouts spent in this block"},
                            {RPCResult::Type::STR_AMOUNT, "coinbase", "Coinbase subsidy amount of this block"},
                            {RPCResult::Type::STR_AMOUNT, "new_outputs_ex_coinbase", "Total amount of new outputs created by this block"},
                            {RPCResult::Type::STR_AMOUNT, "unspendable", "Total amount of unspendable outputs created in this block"},
                            {RPCResult::Type::OBJ, "unspendables", "Detailed view of the unspendable categories",
                            {
                                {RPCResult::Type::STR_AMOUNT, "genesis_block", "The unspendable amount of the Genesis block subsidy"},
                                {RPCResult::Type::STR_AMOUNT, "bip30", "Transactions overridden by duplicates (no longer possible with BIP30)"},
                                {RPCResult::Type::STR_AMOUNT, "scripts", "Amounts sent to scripts that are unspendable (for example OP_RETURN outputs)"},
                                {RPCResult::Type::STR_AMOUNT, "unclaimed_rewards", "Fee rewards that miners did not claim in their coinbase transaction"},
                            }}
                        }},
                    }},
                RPCExamples{
                    HelpExampleCli("gettxoutsetinfo", "") +
                    HelpExampleCli("gettxoutsetinfo", R"("none")") +
                    HelpExampleCli("gettxoutsetinfo", R"("none" 1000)") +
                    HelpExampleCli("gettxoutsetinfo", R"("none" '"00000000c937983704a73af28acdec37b049d214adbda81d7e2a3dd146f6ed09"')") +
                    HelpExampleCli("-named gettxoutsetinfo", R"(hash_type='muhash' use_index='false')") +
                    HelpExampleRpc("gettxoutsetinfo", "") +
                    HelpExampleRpc("gettxoutsetinfo", R"("none")") +
                    HelpExampleRpc("gettxoutsetinfo", R"("none", 1000)") +
                    HelpExampleRpc("gettxoutsetinfo", R"("none", "00000000c937983704a73af28acdec37b049d214adbda81d7e2a3dd146f6ed09")")
                },
        [&](const RPCHelpMan& self, const JSONRPCRequest& request) -> UniValue
{
    UniValue ret(UniValue::VOBJ);

    const CBlockIndex* pindex{nullptr};
    const CoinStatsHashType hash_type{request.params[0].isNull() ? CoinStatsHashType::HASH_SERIALIZED : ParseHashType(request.params[0].get_str())};
    bool index_requested = request.params[2].isNull() || request.params[2].get_bool();

    NodeContext& node = EnsureAnyNodeContext(request.context);
    ChainstateManager& chainman = EnsureChainman(node);
    Chainstate& active_chainstate = chainman.ActiveChainstate();
    active_chainstate.ForceFlushStateToDisk();

    CCoinsView* coins_view;
    BlockManager* blockman;
    {
        LOCK(::cs_main);
        coins_view = &active_chainstate.CoinsDB();
        blockman = &active_chainstate.m_blockman;
        pindex = blockman->LookupBlockIndex(coins_view->GetBestBlock());
    }

    if (!request.params[1].isNull()) {
        if (!g_coin_stats_index) {
            throw JSONRPCError(RPC_INVALID_PARAMETER, "Querying specific block heights requires coinstatsindex");
        }

        if (hash_type == CoinStatsHashType::HASH_SERIALIZED) {
            throw JSONRPCError(RPC_INVALID_PARAMETER, "hash_serialized_3 hash type cannot be queried for a specific block");
        }

        if (!index_requested) {
            throw JSONRPCError(RPC_INVALID_PARAMETER, "Cannot set use_index to false when querying for a specific block");
        }
        pindex = ParseHashOrHeight(request.params[1], chainman);
    }

    if (index_requested && g_coin_stats_index) {
        if (!g_coin_stats_index->BlockUntilSyncedToCurrentChain()) {
            const IndexSummary summary{g_coin_stats_index->GetSummary()};

            // If a specific block was requested and the index has already synced past that height, we can return the
            // data already even though the index is not fully synced yet.
            if (pindex->nHeight > summary.best_block_height) {
                throw JSONRPCError(RPC_INTERNAL_ERROR, strprintf("Unable to get data because coinstatsindex is still syncing. Current height: %d", summary.best_block_height));
            }
        }
    }

    const std::optional<CCoinsStats> maybe_stats = GetUTXOStats(coins_view, *blockman, hash_type, node.rpc_interruption_point, pindex, index_requested);
    if (maybe_stats.has_value()) {
        const CCoinsStats& stats = maybe_stats.value();
        ret.pushKV("height", (int64_t)stats.nHeight);
        ret.pushKV("bestblock", stats.hashBlock.GetHex());
        ret.pushKV("txouts", (int64_t)stats.nTransactionOutputs);
        ret.pushKV("bogosize", (int64_t)stats.nBogoSize);
        if (hash_type == CoinStatsHashType::HASH_SERIALIZED) {
            ret.pushKV("hash_serialized_3", stats.hashSerialized.GetHex());
        }
        if (hash_type == CoinStatsHashType::MUHASH) {
            ret.pushKV("muhash", stats.hashSerialized.GetHex());
        }
        CHECK_NONFATAL(stats.total_amount.has_value());
        ret.pushKV("total_amount", ValueFromAmount(stats.total_amount.value()));
        if (!stats.index_used) {
            ret.pushKV("transactions", static_cast<int64_t>(stats.nTransactions));
            ret.pushKV("disk_size", stats.nDiskSize);
        } else {
            ret.pushKV("total_unspendable_amount", ValueFromAmount(stats.total_unspendable_amount));

            CCoinsStats prev_stats{};
            if (pindex->nHeight > 0) {
                const std::optional<CCoinsStats> maybe_prev_stats = GetUTXOStats(coins_view, *blockman, hash_type, node.rpc_interruption_point, pindex->pprev, index_requested);
                if (!maybe_prev_stats) {
                    throw JSONRPCError(RPC_INTERNAL_ERROR, "Unable to read UTXO set");
                }
                prev_stats = maybe_prev_stats.value();
            }

            UniValue block_info(UniValue::VOBJ);
            block_info.pushKV("prevout_spent", ValueFromAmount(stats.total_prevout_spent_amount - prev_stats.total_prevout_spent_amount));
            block_info.pushKV("coinbase", ValueFromAmount(stats.total_coinbase_amount - prev_stats.total_coinbase_amount));
            block_info.pushKV("new_outputs_ex_coinbase", ValueFromAmount(stats.total_new_outputs_ex_coinbase_amount - prev_stats.total_new_outputs_ex_coinbase_amount));
            block_info.pushKV("unspendable", ValueFromAmount(stats.total_unspendable_amount - prev_stats.total_unspendable_amount));

            UniValue unspendables(UniValue::VOBJ);
            unspendables.pushKV("genesis_block", ValueFromAmount(stats.total_unspendables_genesis_block - prev_stats.total_unspendables_genesis_block));
            unspendables.pushKV("bip30", ValueFromAmount(stats.total_unspendables_bip30 - prev_stats.total_unspendables_bip30));
            unspendables.pushKV("scripts", ValueFromAmount(stats.total_unspendables_scripts - prev_stats.total_unspendables_scripts));
            unspendables.pushKV("unclaimed_rewards", ValueFromAmount(stats.total_unspendables_unclaimed_rewards - prev_stats.total_unspendables_unclaimed_rewards));
            block_info.pushKV("unspendables", std::move(unspendables));

            ret.pushKV("block_info", std::move(block_info));
        }
    } else {
        throw JSONRPCError(RPC_INTERNAL_ERROR, "Unable to read UTXO set");
    }
    return ret;
},
    };
}

static RPCHelpMan gettxout()
{
    return RPCHelpMan{"gettxout",
        "\nReturns details about an unspent transaction output.\n",
        {
            {"txid", RPCArg::Type::STR, RPCArg::Optional::NO, "The transaction id"},
            {"n", RPCArg::Type::NUM, RPCArg::Optional::NO, "vout number"},
            {"include_mempool", RPCArg::Type::BOOL, RPCArg::Default{true}, "Whether to include the mempool. Note that an unspent output that is spent in the mempool won't appear."},
        },
        {
            RPCResult{"If the UTXO was not found", RPCResult::Type::NONE, "", ""},
            RPCResult{"Otherwise", RPCResult::Type::OBJ, "", "", {
                {RPCResult::Type::STR_HEX, "bestblock", "The hash of the block at the tip of the chain"},
                {RPCResult::Type::NUM, "confirmations", "The number of confirmations"},
                {RPCResult::Type::STR_AMOUNT, "value", "The transaction value in " + CURRENCY_UNIT},
                {RPCResult::Type::OBJ, "scriptPubKey", "", {
                    {RPCResult::Type::STR, "asm", "Disassembly of the output script"},
                    {RPCResult::Type::STR, "desc", "Inferred descriptor for the output"},
                    {RPCResult::Type::STR_HEX, "hex", "The raw output script bytes, hex-encoded"},
                    {RPCResult::Type::STR, "type", "The type, eg pubkeyhash"},
                    {RPCResult::Type::STR, "address", /*optional=*/true, "The Bitcoin address (only if a well-defined address exists)"},
                }},
                {RPCResult::Type::BOOL, "coinbase", "Coinbase or not"},
            }},
        },
        RPCExamples{
            "\nGet unspent transactions\n"
            + HelpExampleCli("listunspent", "") +
            "\nView the details\n"
            + HelpExampleCli("gettxout", "\"txid\" 1") +
            "\nAs a JSON-RPC call\n"
            + HelpExampleRpc("gettxout", "\"txid\", 1")
                },
        [&](const RPCHelpMan& self, const JSONRPCRequest& request) -> UniValue
{
    NodeContext& node = EnsureAnyNodeContext(request.context);
    ChainstateManager& chainman = EnsureChainman(node);
    LOCK(cs_main);

    UniValue ret(UniValue::VOBJ);

    auto hash{Txid::FromUint256(ParseHashV(request.params[0], "txid"))};
    COutPoint out{hash, request.params[1].getInt<uint32_t>()};
    bool fMempool = true;
    if (!request.params[2].isNull())
        fMempool = request.params[2].get_bool();

    Chainstate& active_chainstate = chainman.ActiveChainstate();
    CCoinsViewCache* coins_view = &active_chainstate.CoinsTip();

    std::optional<Coin> coin;
    if (fMempool) {
        const CTxMemPool& mempool = EnsureMemPool(node);
        LOCK(mempool.cs);
        CCoinsViewMemPool view(coins_view, mempool);
        if (!mempool.isSpent(out)) coin = view.GetCoin(out);
    } else {
        coin = coins_view->GetCoin(out);
    }
    if (!coin) return UniValue::VNULL;

    const CBlockIndex* pindex = active_chainstate.m_blockman.LookupBlockIndex(coins_view->GetBestBlock());
    ret.pushKV("bestblock", pindex->GetBlockHash().GetHex());
    if (coin->nHeight == MEMPOOL_HEIGHT) {
        ret.pushKV("confirmations", 0);
    } else {
        ret.pushKV("confirmations", (int64_t)(pindex->nHeight - coin->nHeight + 1));
    }
    ret.pushKV("value", ValueFromAmount(coin->out.nValue));
    UniValue o(UniValue::VOBJ);
    ScriptToUniv(coin->out.scriptPubKey, /*out=*/o, /*include_hex=*/true, /*include_address=*/true);
    ret.pushKV("scriptPubKey", std::move(o));
    ret.pushKV("coinbase", (bool)coin->fCoinBase);

    return ret;
},
    };
}

static RPCHelpMan verifychain()
{
    return RPCHelpMan{"verifychain",
                "\nVerifies blockchain database.\n",
                {
                    {"checklevel", RPCArg::Type::NUM, RPCArg::DefaultHint{strprintf("%d, range=0-4", DEFAULT_CHECKLEVEL)},
                        strprintf("How thorough the block verification is:\n%s", MakeUnorderedList(CHECKLEVEL_DOC))},
                    {"nblocks", RPCArg::Type::NUM, RPCArg::DefaultHint{strprintf("%d, 0=all", DEFAULT_CHECKBLOCKS)}, "The number of blocks to check."},
                },
                RPCResult{
                    RPCResult::Type::BOOL, "", "Verification finished successfully. If false, check debug.log for reason."},
                RPCExamples{
                    HelpExampleCli("verifychain", "")
            + HelpExampleRpc("verifychain", "")
                },
        [&](const RPCHelpMan& self, const JSONRPCRequest& request) -> UniValue
{
    const int check_level{request.params[0].isNull() ? DEFAULT_CHECKLEVEL : request.params[0].getInt<int>()};
    const int check_depth{request.params[1].isNull() ? DEFAULT_CHECKBLOCKS : request.params[1].getInt<int>()};

    ChainstateManager& chainman = EnsureAnyChainman(request.context);
    LOCK(cs_main);

    Chainstate& active_chainstate = chainman.ActiveChainstate();
    return CVerifyDB(chainman.GetNotifications()).VerifyDB(
               active_chainstate, chainman.GetParams().GetConsensus(), active_chainstate.CoinsTip(), check_level, check_depth) == VerifyDBResult::SUCCESS;
},
    };
}

static void SoftForkDescPushBack(const CBlockIndex* blockindex, UniValue& softforks, const ChainstateManager& chainman, Consensus::BuriedDeployment dep)
{
    // For buried deployments.

    if (!DeploymentEnabled(chainman, dep)) return;

    UniValue rv(UniValue::VOBJ);
    rv.pushKV("type", "buried");
    // getdeploymentinfo reports the softfork as active from when the chain height is
    // one below the activation height
    rv.pushKV("active", DeploymentActiveAfter(blockindex, chainman, dep));
    rv.pushKV("height", chainman.GetConsensus().DeploymentHeight(dep));
    softforks.pushKV(DeploymentName(dep), std::move(rv));
}

static void SoftForkDescPushBack(const CBlockIndex* blockindex, UniValue& softforks, const ChainstateManager& chainman, Consensus::DeploymentPos id)
{
    // For BIP9 deployments.

    if (!DeploymentEnabled(chainman, id)) return;
    if (blockindex == nullptr) return;

    auto get_state_name = [](const ThresholdState state) -> std::string {
        switch (state) {
        case ThresholdState::DEFINED: return "defined";
        case ThresholdState::STARTED: return "started";
        case ThresholdState::LOCKED_IN: return "locked_in";
        case ThresholdState::ACTIVE: return "active";
        case ThresholdState::FAILED: return "failed";
        }
        return "invalid";
    };

    UniValue bip9(UniValue::VOBJ);

    const ThresholdState next_state = chainman.m_versionbitscache.State(blockindex, chainman.GetConsensus(), id);
    const ThresholdState current_state = chainman.m_versionbitscache.State(blockindex->pprev, chainman.GetConsensus(), id);

    const bool has_signal = (ThresholdState::STARTED == current_state || ThresholdState::LOCKED_IN == current_state);

    // BIP9 parameters
    if (has_signal) {
        bip9.pushKV("bit", chainman.GetConsensus().vDeployments[id].bit);
    }
    bip9.pushKV("start_time", chainman.GetConsensus().vDeployments[id].nStartTime);
    bip9.pushKV("timeout", chainman.GetConsensus().vDeployments[id].nTimeout);
    bip9.pushKV("min_activation_height", chainman.GetConsensus().vDeployments[id].min_activation_height);

    // BIP9 status
    bip9.pushKV("status", get_state_name(current_state));
    bip9.pushKV("since", chainman.m_versionbitscache.StateSinceHeight(blockindex->pprev, chainman.GetConsensus(), id));
    bip9.pushKV("status_next", get_state_name(next_state));

    // BIP9 signalling status, if applicable
    if (has_signal) {
        UniValue statsUV(UniValue::VOBJ);
        std::vector<bool> signals;
        BIP9Stats statsStruct = chainman.m_versionbitscache.Statistics(blockindex, chainman.GetConsensus(), id, &signals);
        statsUV.pushKV("period", statsStruct.period);
        statsUV.pushKV("elapsed", statsStruct.elapsed);
        statsUV.pushKV("count", statsStruct.count);
        if (ThresholdState::LOCKED_IN != current_state) {
            statsUV.pushKV("threshold", statsStruct.threshold);
            statsUV.pushKV("possible", statsStruct.possible);
        }
        bip9.pushKV("statistics", std::move(statsUV));

        std::string sig;
        sig.reserve(signals.size());
        for (const bool s : signals) {
            sig.push_back(s ? '#' : '-');
        }
        bip9.pushKV("signalling", sig);
    }

    UniValue rv(UniValue::VOBJ);
    rv.pushKV("type", "bip9");
    if (ThresholdState::ACTIVE == next_state) {
        rv.pushKV("height", chainman.m_versionbitscache.StateSinceHeight(blockindex, chainman.GetConsensus(), id));
    }
    rv.pushKV("active", ThresholdState::ACTIVE == next_state);
    rv.pushKV("bip9", std::move(bip9));

    softforks.pushKV(DeploymentName(id), std::move(rv));
}

// used by rest.cpp:rest_chaininfo, so cannot be static
RPCHelpMan getblockchaininfo()
{
    return RPCHelpMan{"getblockchaininfo",
        "Returns an object containing various state info regarding blockchain processing.\n",
        {},
        RPCResult{
            RPCResult::Type::OBJ, "", "",
            {
                {RPCResult::Type::STR, "chain", "current network name (" LIST_CHAIN_NAMES ")"},
                {RPCResult::Type::NUM, "blocks", "the height of the most-work fully-validated chain. The genesis block has height 0"},
                {RPCResult::Type::NUM, "headers", "the current number of headers we have validated"},
                {RPCResult::Type::STR, "bestblockhash", "the hash of the currently best block"},
                {RPCResult::Type::STR_HEX, "bits", "nBits: compact representation of the block difficulty target"},
                {RPCResult::Type::STR_HEX, "target", "The difficulty target"},
                {RPCResult::Type::NUM, "difficulty", "the current difficulty"},
                {RPCResult::Type::NUM_TIME, "time", "The block time expressed in " + UNIX_EPOCH_TIME},
                {RPCResult::Type::NUM_TIME, "mediantime", "The median block time expressed in " + UNIX_EPOCH_TIME},
                {RPCResult::Type::NUM, "verificationprogress", "estimate of verification progress [0..1]"},
                {RPCResult::Type::BOOL, "initialblockdownload", "(debug information) estimate of whether this node is in Initial Block Download mode"},
                {RPCResult::Type::STR_HEX, "chainwork", "total amount of work in active chain, in hexadecimal"},
                {RPCResult::Type::NUM, "size_on_disk", "the estimated size of the block and undo files on disk"},
                {RPCResult::Type::BOOL, "pruned", "if the blocks are subject to pruning"},
                {RPCResult::Type::NUM, "pruneheight", /*optional=*/true, "height of the last block pruned, plus one (only present if pruning is enabled)"},
                {RPCResult::Type::BOOL, "automatic_pruning", /*optional=*/true, "whether automatic pruning is enabled (only present if pruning is enabled)"},
                {RPCResult::Type::NUM, "prune_target_size", /*optional=*/true, "the target size used by pruning (only present if automatic pruning is enabled)"},
                {RPCResult::Type::STR_HEX, "signet_challenge", /*optional=*/true, "the block challenge (aka. block script), in hexadecimal (only present if the current network is a signet)"},
                (IsDeprecatedRPCEnabled("warnings") ?
                    RPCResult{RPCResult::Type::STR, "warnings", "any network and blockchain warnings (DEPRECATED)"} :
                    RPCResult{RPCResult::Type::ARR, "warnings", "any network and blockchain warnings (run with `-deprecatedrpc=warnings` to return the latest warning as a single string)",
                    {
                        {RPCResult::Type::STR, "", "warning"},
                    }
                    }
                ),
            }},
        RPCExamples{
            HelpExampleCli("getblockchaininfo", "")
            + HelpExampleRpc("getblockchaininfo", "")
        },
        [&](const RPCHelpMan& self, const JSONRPCRequest& request) -> UniValue
{
    ChainstateManager& chainman = EnsureAnyChainman(request.context);
    LOCK(cs_main);
    Chainstate& active_chainstate = chainman.ActiveChainstate();

    const CBlockIndex& tip{*CHECK_NONFATAL(active_chainstate.m_chain.Tip())};
    const int height{tip.nHeight};
    UniValue obj(UniValue::VOBJ);
    obj.pushKV("chain", chainman.GetParams().GetChainTypeString());
    obj.pushKV("blocks", height);
    obj.pushKV("headers", chainman.m_best_header ? chainman.m_best_header->nHeight : -1);
    obj.pushKV("bestblockhash", tip.GetBlockHash().GetHex());
    obj.pushKV("bits", strprintf("%08x", tip.nBits));
    obj.pushKV("target", GetTarget(tip, chainman.GetConsensus().powLimit).GetHex());
    obj.pushKV("difficulty", GetDifficulty(tip));
    obj.pushKV("time", tip.GetBlockTime());
    obj.pushKV("mediantime", tip.GetMedianTimePast());
    obj.pushKV("verificationprogress", chainman.GuessVerificationProgress(&tip));
    obj.pushKV("initialblockdownload", chainman.IsInitialBlockDownload());
    obj.pushKV("chainwork", tip.nChainWork.GetHex());
    obj.pushKV("size_on_disk", chainman.m_blockman.CalculateCurrentUsage());
    obj.pushKV("pruned", chainman.m_blockman.IsPruneMode());
    if (chainman.m_blockman.IsPruneMode()) {
        const auto prune_height{GetPruneHeight(chainman.m_blockman, active_chainstate.m_chain)};
        obj.pushKV("pruneheight", prune_height ? prune_height.value() + 1 : 0);

        const bool automatic_pruning{chainman.m_blockman.GetPruneTarget() != BlockManager::PRUNE_TARGET_MANUAL};
        obj.pushKV("automatic_pruning",  automatic_pruning);
        if (automatic_pruning) {
            obj.pushKV("prune_target_size", chainman.m_blockman.GetPruneTarget());
        }
    }
    if (chainman.GetParams().GetChainType() == ChainType::SIGNET) {
        const std::vector<uint8_t>& signet_challenge =
            chainman.GetParams().GetConsensus().signet_challenge;
        obj.pushKV("signet_challenge", HexStr(signet_challenge));
    }

    NodeContext& node = EnsureAnyNodeContext(request.context);
    obj.pushKV("warnings", node::GetWarningsForRpc(*CHECK_NONFATAL(node.warnings), IsDeprecatedRPCEnabled("warnings")));
    return obj;
},
    };
}

namespace {
const std::vector<RPCResult> RPCHelpForDeployment{
    {RPCResult::Type::STR, "type", "one of \"buried\", \"bip9\""},
    {RPCResult::Type::NUM, "height", /*optional=*/true, "height of the first block which the rules are or will be enforced (only for \"buried\" type, or \"bip9\" type with \"active\" status)"},
    {RPCResult::Type::BOOL, "active", "true if the rules are enforced for the mempool and the next block"},
    {RPCResult::Type::OBJ, "bip9", /*optional=*/true, "status of bip9 softforks (only for \"bip9\" type)",
    {
        {RPCResult::Type::NUM, "bit", /*optional=*/true, "the bit (0-28) in the block version field used to signal this softfork (only for \"started\" and \"locked_in\" status)"},
        {RPCResult::Type::NUM_TIME, "start_time", "the minimum median time past of a block at which the bit gains its meaning"},
        {RPCResult::Type::NUM_TIME, "timeout", "the median time past of a block at which the deployment is considered failed if not yet locked in"},
        {RPCResult::Type::NUM, "min_activation_height", "minimum height of blocks for which the rules may be enforced"},
        {RPCResult::Type::STR, "status", "status of deployment at specified block (one of \"defined\", \"started\", \"locked_in\", \"active\", \"failed\")"},
        {RPCResult::Type::NUM, "since", "height of the first block to which the status applies"},
        {RPCResult::Type::STR, "status_next", "status of deployment at the next block"},
        {RPCResult::Type::OBJ, "statistics", /*optional=*/true, "numeric statistics about signalling for a softfork (only for \"started\" and \"locked_in\" status)",
        {
            {RPCResult::Type::NUM, "period", "the length in blocks of the signalling period"},
            {RPCResult::Type::NUM, "threshold", /*optional=*/true, "the number of blocks with the version bit set required to activate the feature (only for \"started\" status)"},
            {RPCResult::Type::NUM, "elapsed", "the number of blocks elapsed since the beginning of the current period"},
            {RPCResult::Type::NUM, "count", "the number of blocks with the version bit set in the current period"},
            {RPCResult::Type::BOOL, "possible", /*optional=*/true, "returns false if there are not enough blocks left in this period to pass activation threshold (only for \"started\" status)"},
        }},
        {RPCResult::Type::STR, "signalling", /*optional=*/true, "indicates blocks that signalled with a # and blocks that did not with a -"},
    }},
};

UniValue DeploymentInfo(const CBlockIndex* blockindex, const ChainstateManager& chainman)
{
    UniValue softforks(UniValue::VOBJ);
    SoftForkDescPushBack(blockindex, softforks, chainman, Consensus::DEPLOYMENT_HEIGHTINCB);
    SoftForkDescPushBack(blockindex, softforks, chainman, Consensus::DEPLOYMENT_DERSIG);
    SoftForkDescPushBack(blockindex, softforks, chainman, Consensus::DEPLOYMENT_CLTV);
    SoftForkDescPushBack(blockindex, softforks, chainman, Consensus::DEPLOYMENT_CSV);
    SoftForkDescPushBack(blockindex, softforks, chainman, Consensus::DEPLOYMENT_SEGWIT);
    SoftForkDescPushBack(blockindex, softforks, chainman, Consensus::DEPLOYMENT_TESTDUMMY);
    SoftForkDescPushBack(blockindex, softforks, chainman, Consensus::DEPLOYMENT_TAPROOT);

    if (chainman.GetParams().GetChainType() == ChainType::REGTEST) {
<<<<<<< HEAD
        SoftForkDescPushBack(blockindex, softforks, chainman, Consensus::DEPLOYMENT_CTV);
=======
        SoftForkDescPushBack(blockindex, softforks, chainman, Consensus::DEPLOYMENT_CSFS);
>>>>>>> cb0c9f63
    }
    return softforks;
}
} // anon namespace

RPCHelpMan getdeploymentinfo()
{
    return RPCHelpMan{"getdeploymentinfo",
        "Returns an object containing various state info regarding deployments of consensus changes.",
        {
            {"blockhash", RPCArg::Type::STR_HEX, RPCArg::Default{"hash of current chain tip"}, "The block hash at which to query deployment state"},
        },
        RPCResult{
            RPCResult::Type::OBJ, "", "", {
                {RPCResult::Type::STR, "hash", "requested block hash (or tip)"},
                {RPCResult::Type::NUM, "height", "requested block height (or tip)"},
                {RPCResult::Type::OBJ_DYN, "deployments", "", {
                    {RPCResult::Type::OBJ, "xxxx", "name of the deployment", RPCHelpForDeployment}
                }},
            }
        },
        RPCExamples{ HelpExampleCli("getdeploymentinfo", "") + HelpExampleRpc("getdeploymentinfo", "") },
        [&](const RPCHelpMan& self, const JSONRPCRequest& request) -> UniValue
        {
            const ChainstateManager& chainman = EnsureAnyChainman(request.context);
            LOCK(cs_main);
            const Chainstate& active_chainstate = chainman.ActiveChainstate();

            const CBlockIndex* blockindex;
            if (request.params[0].isNull()) {
                blockindex = CHECK_NONFATAL(active_chainstate.m_chain.Tip());
            } else {
                const uint256 hash(ParseHashV(request.params[0], "blockhash"));
                blockindex = chainman.m_blockman.LookupBlockIndex(hash);
                if (!blockindex) {
                    throw JSONRPCError(RPC_INVALID_ADDRESS_OR_KEY, "Block not found");
                }
            }

            UniValue deploymentinfo(UniValue::VOBJ);
            deploymentinfo.pushKV("hash", blockindex->GetBlockHash().ToString());
            deploymentinfo.pushKV("height", blockindex->nHeight);
            deploymentinfo.pushKV("deployments", DeploymentInfo(blockindex, chainman));
            return deploymentinfo;
        },
    };
}

/** Comparison function for sorting the getchaintips heads.  */
struct CompareBlocksByHeight
{
    bool operator()(const CBlockIndex* a, const CBlockIndex* b) const
    {
        /* Make sure that unequal blocks with the same height do not compare
           equal. Use the pointers themselves to make a distinction. */

        if (a->nHeight != b->nHeight)
          return (a->nHeight > b->nHeight);

        return a < b;
    }
};

static RPCHelpMan getchaintips()
{
    return RPCHelpMan{"getchaintips",
                "Return information about all known tips in the block tree,"
                " including the main chain as well as orphaned branches.\n",
                {},
                RPCResult{
                    RPCResult::Type::ARR, "", "",
                    {{RPCResult::Type::OBJ, "", "",
                        {
                            {RPCResult::Type::NUM, "height", "height of the chain tip"},
                            {RPCResult::Type::STR_HEX, "hash", "block hash of the tip"},
                            {RPCResult::Type::NUM, "branchlen", "zero for main chain, otherwise length of branch connecting the tip to the main chain"},
                            {RPCResult::Type::STR, "status", "status of the chain, \"active\" for the main chain\n"
            "Possible values for status:\n"
            "1.  \"invalid\"               This branch contains at least one invalid block\n"
            "2.  \"headers-only\"          Not all blocks for this branch are available, but the headers are valid\n"
            "3.  \"valid-headers\"         All blocks are available for this branch, but they were never fully validated\n"
            "4.  \"valid-fork\"            This branch is not part of the active chain, but is fully validated\n"
            "5.  \"active\"                This is the tip of the active main chain, which is certainly valid"},
                        }}}},
                RPCExamples{
                    HelpExampleCli("getchaintips", "")
            + HelpExampleRpc("getchaintips", "")
                },
        [&](const RPCHelpMan& self, const JSONRPCRequest& request) -> UniValue
{
    ChainstateManager& chainman = EnsureAnyChainman(request.context);
    LOCK(cs_main);
    CChain& active_chain = chainman.ActiveChain();

    /*
     * Idea: The set of chain tips is the active chain tip, plus orphan blocks which do not have another orphan building off of them.
     * Algorithm:
     *  - Make one pass through BlockIndex(), picking out the orphan blocks, and also storing a set of the orphan block's pprev pointers.
     *  - Iterate through the orphan blocks. If the block isn't pointed to by another orphan, it is a chain tip.
     *  - Add the active chain tip
     */
    std::set<const CBlockIndex*, CompareBlocksByHeight> setTips;
    std::set<const CBlockIndex*> setOrphans;
    std::set<const CBlockIndex*> setPrevs;

    for (const auto& [_, block_index] : chainman.BlockIndex()) {
        if (!active_chain.Contains(&block_index)) {
            setOrphans.insert(&block_index);
            setPrevs.insert(block_index.pprev);
        }
    }

    for (std::set<const CBlockIndex*>::iterator it = setOrphans.begin(); it != setOrphans.end(); ++it) {
        if (setPrevs.erase(*it) == 0) {
            setTips.insert(*it);
        }
    }

    // Always report the currently active tip.
    setTips.insert(active_chain.Tip());

    /* Construct the output array.  */
    UniValue res(UniValue::VARR);
    for (const CBlockIndex* block : setTips) {
        UniValue obj(UniValue::VOBJ);
        obj.pushKV("height", block->nHeight);
        obj.pushKV("hash", block->phashBlock->GetHex());

        const int branchLen = block->nHeight - active_chain.FindFork(block)->nHeight;
        obj.pushKV("branchlen", branchLen);

        std::string status;
        if (active_chain.Contains(block)) {
            // This block is part of the currently active chain.
            status = "active";
        } else if (block->nStatus & BLOCK_FAILED_MASK) {
            // This block or one of its ancestors is invalid.
            status = "invalid";
        } else if (!block->HaveNumChainTxs()) {
            // This block cannot be connected because full block data for it or one of its parents is missing.
            status = "headers-only";
        } else if (block->IsValid(BLOCK_VALID_SCRIPTS)) {
            // This block is fully validated, but no longer part of the active chain. It was probably the active block once, but was reorganized.
            status = "valid-fork";
        } else if (block->IsValid(BLOCK_VALID_TREE)) {
            // The headers for this block are valid, but it has not been validated. It was probably never part of the most-work chain.
            status = "valid-headers";
        } else {
            // No clue.
            status = "unknown";
        }
        obj.pushKV("status", status);

        res.push_back(std::move(obj));
    }

    return res;
},
    };
}

static RPCHelpMan preciousblock()
{
    return RPCHelpMan{"preciousblock",
                "\nTreats a block as if it were received before others with the same work.\n"
                "\nA later preciousblock call can override the effect of an earlier one.\n"
                "\nThe effects of preciousblock are not retained across restarts.\n",
                {
                    {"blockhash", RPCArg::Type::STR_HEX, RPCArg::Optional::NO, "the hash of the block to mark as precious"},
                },
                RPCResult{RPCResult::Type::NONE, "", ""},
                RPCExamples{
                    HelpExampleCli("preciousblock", "\"blockhash\"")
            + HelpExampleRpc("preciousblock", "\"blockhash\"")
                },
        [&](const RPCHelpMan& self, const JSONRPCRequest& request) -> UniValue
{
    uint256 hash(ParseHashV(request.params[0], "blockhash"));
    CBlockIndex* pblockindex;

    ChainstateManager& chainman = EnsureAnyChainman(request.context);
    {
        LOCK(cs_main);
        pblockindex = chainman.m_blockman.LookupBlockIndex(hash);
        if (!pblockindex) {
            throw JSONRPCError(RPC_INVALID_ADDRESS_OR_KEY, "Block not found");
        }
    }

    BlockValidationState state;
    chainman.ActiveChainstate().PreciousBlock(state, pblockindex);

    if (!state.IsValid()) {
        throw JSONRPCError(RPC_DATABASE_ERROR, state.ToString());
    }

    return UniValue::VNULL;
},
    };
}

void InvalidateBlock(ChainstateManager& chainman, const uint256 block_hash) {
    BlockValidationState state;
    CBlockIndex* pblockindex;
    {
        LOCK(chainman.GetMutex());
        pblockindex = chainman.m_blockman.LookupBlockIndex(block_hash);
        if (!pblockindex) {
            throw JSONRPCError(RPC_INVALID_ADDRESS_OR_KEY, "Block not found");
        }
    }
    chainman.ActiveChainstate().InvalidateBlock(state, pblockindex);

    if (state.IsValid()) {
        chainman.ActiveChainstate().ActivateBestChain(state);
    }

    if (!state.IsValid()) {
        throw JSONRPCError(RPC_DATABASE_ERROR, state.ToString());
    }
}

static RPCHelpMan invalidateblock()
{
    return RPCHelpMan{"invalidateblock",
                "\nPermanently marks a block as invalid, as if it violated a consensus rule.\n",
                {
                    {"blockhash", RPCArg::Type::STR_HEX, RPCArg::Optional::NO, "the hash of the block to mark as invalid"},
                },
                RPCResult{RPCResult::Type::NONE, "", ""},
                RPCExamples{
                    HelpExampleCli("invalidateblock", "\"blockhash\"")
            + HelpExampleRpc("invalidateblock", "\"blockhash\"")
                },
        [&](const RPCHelpMan& self, const JSONRPCRequest& request) -> UniValue
{
    ChainstateManager& chainman = EnsureAnyChainman(request.context);
    uint256 hash(ParseHashV(request.params[0], "blockhash"));

    InvalidateBlock(chainman, hash);

    return UniValue::VNULL;
},
    };
}

void ReconsiderBlock(ChainstateManager& chainman, uint256 block_hash) {
    {
        LOCK(chainman.GetMutex());
        CBlockIndex* pblockindex = chainman.m_blockman.LookupBlockIndex(block_hash);
        if (!pblockindex) {
            throw JSONRPCError(RPC_INVALID_ADDRESS_OR_KEY, "Block not found");
        }

        chainman.ActiveChainstate().ResetBlockFailureFlags(pblockindex);
        chainman.RecalculateBestHeader();
    }

    BlockValidationState state;
    chainman.ActiveChainstate().ActivateBestChain(state);

    if (!state.IsValid()) {
        throw JSONRPCError(RPC_DATABASE_ERROR, state.ToString());
    }
}

static RPCHelpMan reconsiderblock()
{
    return RPCHelpMan{"reconsiderblock",
                "\nRemoves invalidity status of a block, its ancestors and its descendants, reconsider them for activation.\n"
                "This can be used to undo the effects of invalidateblock.\n",
                {
                    {"blockhash", RPCArg::Type::STR_HEX, RPCArg::Optional::NO, "the hash of the block to reconsider"},
                },
                RPCResult{RPCResult::Type::NONE, "", ""},
                RPCExamples{
                    HelpExampleCli("reconsiderblock", "\"blockhash\"")
            + HelpExampleRpc("reconsiderblock", "\"blockhash\"")
                },
        [&](const RPCHelpMan& self, const JSONRPCRequest& request) -> UniValue
{
    ChainstateManager& chainman = EnsureAnyChainman(request.context);
    uint256 hash(ParseHashV(request.params[0], "blockhash"));

    ReconsiderBlock(chainman, hash);

    return UniValue::VNULL;
},
    };
}

static RPCHelpMan getchaintxstats()
{
    return RPCHelpMan{"getchaintxstats",
                "\nCompute statistics about the total number and rate of transactions in the chain.\n",
                {
                    {"nblocks", RPCArg::Type::NUM, RPCArg::DefaultHint{"one month"}, "Size of the window in number of blocks"},
                    {"blockhash", RPCArg::Type::STR_HEX, RPCArg::DefaultHint{"chain tip"}, "The hash of the block that ends the window."},
                },
                RPCResult{
                    RPCResult::Type::OBJ, "", "",
                    {
                        {RPCResult::Type::NUM_TIME, "time", "The timestamp for the final block in the window, expressed in " + UNIX_EPOCH_TIME},
                        {RPCResult::Type::NUM, "txcount", /*optional=*/true,
                         "The total number of transactions in the chain up to that point, if known. "
                         "It may be unknown when using assumeutxo."},
                        {RPCResult::Type::STR_HEX, "window_final_block_hash", "The hash of the final block in the window"},
                        {RPCResult::Type::NUM, "window_final_block_height", "The height of the final block in the window."},
                        {RPCResult::Type::NUM, "window_block_count", "Size of the window in number of blocks"},
                        {RPCResult::Type::NUM, "window_interval", /*optional=*/true, "The elapsed time in the window in seconds. Only returned if \"window_block_count\" is > 0"},
                        {RPCResult::Type::NUM, "window_tx_count", /*optional=*/true,
                         "The number of transactions in the window. "
                         "Only returned if \"window_block_count\" is > 0 and if txcount exists for the start and end of the window."},
                        {RPCResult::Type::NUM, "txrate", /*optional=*/true,
                         "The average rate of transactions per second in the window. "
                         "Only returned if \"window_interval\" is > 0 and if window_tx_count exists."},
                    }},
                RPCExamples{
                    HelpExampleCli("getchaintxstats", "")
            + HelpExampleRpc("getchaintxstats", "2016")
                },
        [&](const RPCHelpMan& self, const JSONRPCRequest& request) -> UniValue
{
    ChainstateManager& chainman = EnsureAnyChainman(request.context);
    const CBlockIndex* pindex;
    int blockcount = 30 * 24 * 60 * 60 / chainman.GetParams().GetConsensus().nPowTargetSpacing; // By default: 1 month

    if (request.params[1].isNull()) {
        LOCK(cs_main);
        pindex = chainman.ActiveChain().Tip();
    } else {
        uint256 hash(ParseHashV(request.params[1], "blockhash"));
        LOCK(cs_main);
        pindex = chainman.m_blockman.LookupBlockIndex(hash);
        if (!pindex) {
            throw JSONRPCError(RPC_INVALID_ADDRESS_OR_KEY, "Block not found");
        }
        if (!chainman.ActiveChain().Contains(pindex)) {
            throw JSONRPCError(RPC_INVALID_PARAMETER, "Block is not in main chain");
        }
    }

    CHECK_NONFATAL(pindex != nullptr);

    if (request.params[0].isNull()) {
        blockcount = std::max(0, std::min(blockcount, pindex->nHeight - 1));
    } else {
        blockcount = request.params[0].getInt<int>();

        if (blockcount < 0 || (blockcount > 0 && blockcount >= pindex->nHeight)) {
            throw JSONRPCError(RPC_INVALID_PARAMETER, "Invalid block count: should be between 0 and the block's height - 1");
        }
    }

    const CBlockIndex& past_block{*CHECK_NONFATAL(pindex->GetAncestor(pindex->nHeight - blockcount))};
    const int64_t nTimeDiff{pindex->GetMedianTimePast() - past_block.GetMedianTimePast()};

    UniValue ret(UniValue::VOBJ);
    ret.pushKV("time", (int64_t)pindex->nTime);
    if (pindex->m_chain_tx_count) {
        ret.pushKV("txcount", pindex->m_chain_tx_count);
    }
    ret.pushKV("window_final_block_hash", pindex->GetBlockHash().GetHex());
    ret.pushKV("window_final_block_height", pindex->nHeight);
    ret.pushKV("window_block_count", blockcount);
    if (blockcount > 0) {
        ret.pushKV("window_interval", nTimeDiff);
        if (pindex->m_chain_tx_count != 0 && past_block.m_chain_tx_count != 0) {
            const auto window_tx_count = pindex->m_chain_tx_count - past_block.m_chain_tx_count;
            ret.pushKV("window_tx_count", window_tx_count);
            if (nTimeDiff > 0) {
                ret.pushKV("txrate", double(window_tx_count) / nTimeDiff);
            }
        }
    }

    return ret;
},
    };
}

template<typename T>
static T CalculateTruncatedMedian(std::vector<T>& scores)
{
    size_t size = scores.size();
    if (size == 0) {
        return 0;
    }

    std::sort(scores.begin(), scores.end());
    if (size % 2 == 0) {
        return (scores[size / 2 - 1] + scores[size / 2]) / 2;
    } else {
        return scores[size / 2];
    }
}

void CalculatePercentilesByWeight(CAmount result[NUM_GETBLOCKSTATS_PERCENTILES], std::vector<std::pair<CAmount, int64_t>>& scores, int64_t total_weight)
{
    if (scores.empty()) {
        return;
    }

    std::sort(scores.begin(), scores.end());

    // 10th, 25th, 50th, 75th, and 90th percentile weight units.
    const double weights[NUM_GETBLOCKSTATS_PERCENTILES] = {
        total_weight / 10.0, total_weight / 4.0, total_weight / 2.0, (total_weight * 3.0) / 4.0, (total_weight * 9.0) / 10.0
    };

    int64_t next_percentile_index = 0;
    int64_t cumulative_weight = 0;
    for (const auto& element : scores) {
        cumulative_weight += element.second;
        while (next_percentile_index < NUM_GETBLOCKSTATS_PERCENTILES && cumulative_weight >= weights[next_percentile_index]) {
            result[next_percentile_index] = element.first;
            ++next_percentile_index;
        }
    }

    // Fill any remaining percentiles with the last value.
    for (int64_t i = next_percentile_index; i < NUM_GETBLOCKSTATS_PERCENTILES; i++) {
        result[i] = scores.back().first;
    }
}

template<typename T>
static inline bool SetHasKeys(const std::set<T>& set) {return false;}
template<typename T, typename Tk, typename... Args>
static inline bool SetHasKeys(const std::set<T>& set, const Tk& key, const Args&... args)
{
    return (set.count(key) != 0) || SetHasKeys(set, args...);
}

// outpoint (needed for the utxo index) + nHeight + fCoinBase
static constexpr size_t PER_UTXO_OVERHEAD = sizeof(COutPoint) + sizeof(uint32_t) + sizeof(bool);

static RPCHelpMan getblockstats()
{
    return RPCHelpMan{"getblockstats",
                "\nCompute per block statistics for a given window. All amounts are in satoshis.\n"
                "It won't work for some heights with pruning.\n",
                {
                    {"hash_or_height", RPCArg::Type::NUM, RPCArg::Optional::NO, "The block hash or height of the target block",
                     RPCArgOptions{
                         .skip_type_check = true,
                         .type_str = {"", "string or numeric"},
                     }},
                    {"stats", RPCArg::Type::ARR, RPCArg::DefaultHint{"all values"}, "Values to plot (see result below)",
                        {
                            {"height", RPCArg::Type::STR, RPCArg::Optional::OMITTED, "Selected statistic"},
                            {"time", RPCArg::Type::STR, RPCArg::Optional::OMITTED, "Selected statistic"},
                        },
                        RPCArgOptions{.oneline_description="stats"}},
                },
                RPCResult{
            RPCResult::Type::OBJ, "", "",
            {
                {RPCResult::Type::NUM, "avgfee", /*optional=*/true, "Average fee in the block"},
                {RPCResult::Type::NUM, "avgfeerate", /*optional=*/true, "Average feerate (in satoshis per virtual byte)"},
                {RPCResult::Type::NUM, "avgtxsize", /*optional=*/true, "Average transaction size"},
                {RPCResult::Type::STR_HEX, "blockhash", /*optional=*/true, "The block hash (to check for potential reorgs)"},
                {RPCResult::Type::ARR_FIXED, "feerate_percentiles", /*optional=*/true, "Feerates at the 10th, 25th, 50th, 75th, and 90th percentile weight unit (in satoshis per virtual byte)",
                {
                    {RPCResult::Type::NUM, "10th_percentile_feerate", "The 10th percentile feerate"},
                    {RPCResult::Type::NUM, "25th_percentile_feerate", "The 25th percentile feerate"},
                    {RPCResult::Type::NUM, "50th_percentile_feerate", "The 50th percentile feerate"},
                    {RPCResult::Type::NUM, "75th_percentile_feerate", "The 75th percentile feerate"},
                    {RPCResult::Type::NUM, "90th_percentile_feerate", "The 90th percentile feerate"},
                }},
                {RPCResult::Type::NUM, "height", /*optional=*/true, "The height of the block"},
                {RPCResult::Type::NUM, "ins", /*optional=*/true, "The number of inputs (excluding coinbase)"},
                {RPCResult::Type::NUM, "maxfee", /*optional=*/true, "Maximum fee in the block"},
                {RPCResult::Type::NUM, "maxfeerate", /*optional=*/true, "Maximum feerate (in satoshis per virtual byte)"},
                {RPCResult::Type::NUM, "maxtxsize", /*optional=*/true, "Maximum transaction size"},
                {RPCResult::Type::NUM, "medianfee", /*optional=*/true, "Truncated median fee in the block"},
                {RPCResult::Type::NUM, "mediantime", /*optional=*/true, "The block median time past"},
                {RPCResult::Type::NUM, "mediantxsize", /*optional=*/true, "Truncated median transaction size"},
                {RPCResult::Type::NUM, "minfee", /*optional=*/true, "Minimum fee in the block"},
                {RPCResult::Type::NUM, "minfeerate", /*optional=*/true, "Minimum feerate (in satoshis per virtual byte)"},
                {RPCResult::Type::NUM, "mintxsize", /*optional=*/true, "Minimum transaction size"},
                {RPCResult::Type::NUM, "outs", /*optional=*/true, "The number of outputs"},
                {RPCResult::Type::NUM, "subsidy", /*optional=*/true, "The block subsidy"},
                {RPCResult::Type::NUM, "swtotal_size", /*optional=*/true, "Total size of all segwit transactions"},
                {RPCResult::Type::NUM, "swtotal_weight", /*optional=*/true, "Total weight of all segwit transactions"},
                {RPCResult::Type::NUM, "swtxs", /*optional=*/true, "The number of segwit transactions"},
                {RPCResult::Type::NUM, "time", /*optional=*/true, "The block time"},
                {RPCResult::Type::NUM, "total_out", /*optional=*/true, "Total amount in all outputs (excluding coinbase and thus reward [ie subsidy + totalfee])"},
                {RPCResult::Type::NUM, "total_size", /*optional=*/true, "Total size of all non-coinbase transactions"},
                {RPCResult::Type::NUM, "total_weight", /*optional=*/true, "Total weight of all non-coinbase transactions"},
                {RPCResult::Type::NUM, "totalfee", /*optional=*/true, "The fee total"},
                {RPCResult::Type::NUM, "txs", /*optional=*/true, "The number of transactions (including coinbase)"},
                {RPCResult::Type::NUM, "utxo_increase", /*optional=*/true, "The increase/decrease in the number of unspent outputs (not discounting op_return and similar)"},
                {RPCResult::Type::NUM, "utxo_size_inc", /*optional=*/true, "The increase/decrease in size for the utxo index (not discounting op_return and similar)"},
                {RPCResult::Type::NUM, "utxo_increase_actual", /*optional=*/true, "The increase/decrease in the number of unspent outputs, not counting unspendables"},
                {RPCResult::Type::NUM, "utxo_size_inc_actual", /*optional=*/true, "The increase/decrease in size for the utxo index, not counting unspendables"},
            }},
                RPCExamples{
                    HelpExampleCli("getblockstats", R"('"00000000c937983704a73af28acdec37b049d214adbda81d7e2a3dd146f6ed09"' '["minfeerate","avgfeerate"]')") +
                    HelpExampleCli("getblockstats", R"(1000 '["minfeerate","avgfeerate"]')") +
                    HelpExampleRpc("getblockstats", R"("00000000c937983704a73af28acdec37b049d214adbda81d7e2a3dd146f6ed09", ["minfeerate","avgfeerate"])") +
                    HelpExampleRpc("getblockstats", R"(1000, ["minfeerate","avgfeerate"])")
                },
        [&](const RPCHelpMan& self, const JSONRPCRequest& request) -> UniValue
{
    ChainstateManager& chainman = EnsureAnyChainman(request.context);
    const CBlockIndex& pindex{*CHECK_NONFATAL(ParseHashOrHeight(request.params[0], chainman))};

    std::set<std::string> stats;
    if (!request.params[1].isNull()) {
        const UniValue stats_univalue = request.params[1].get_array();
        for (unsigned int i = 0; i < stats_univalue.size(); i++) {
            const std::string stat = stats_univalue[i].get_str();
            stats.insert(stat);
        }
    }

    const CBlock& block = GetBlockChecked(chainman.m_blockman, pindex);
    const CBlockUndo& blockUndo = GetUndoChecked(chainman.m_blockman, pindex);

    const bool do_all = stats.size() == 0; // Calculate everything if nothing selected (default)
    const bool do_mediantxsize = do_all || stats.count("mediantxsize") != 0;
    const bool do_medianfee = do_all || stats.count("medianfee") != 0;
    const bool do_feerate_percentiles = do_all || stats.count("feerate_percentiles") != 0;
    const bool loop_inputs = do_all || do_medianfee || do_feerate_percentiles ||
        SetHasKeys(stats, "utxo_increase", "utxo_increase_actual", "utxo_size_inc", "utxo_size_inc_actual", "totalfee", "avgfee", "avgfeerate", "minfee", "maxfee", "minfeerate", "maxfeerate");
    const bool loop_outputs = do_all || loop_inputs || stats.count("total_out");
    const bool do_calculate_size = do_mediantxsize ||
        SetHasKeys(stats, "total_size", "avgtxsize", "mintxsize", "maxtxsize", "swtotal_size");
    const bool do_calculate_weight = do_all || SetHasKeys(stats, "total_weight", "avgfeerate", "swtotal_weight", "avgfeerate", "feerate_percentiles", "minfeerate", "maxfeerate");
    const bool do_calculate_sw = do_all || SetHasKeys(stats, "swtxs", "swtotal_size", "swtotal_weight");

    CAmount maxfee = 0;
    CAmount maxfeerate = 0;
    CAmount minfee = MAX_MONEY;
    CAmount minfeerate = MAX_MONEY;
    CAmount total_out = 0;
    CAmount totalfee = 0;
    int64_t inputs = 0;
    int64_t maxtxsize = 0;
    int64_t mintxsize = MAX_BLOCK_SERIALIZED_SIZE;
    int64_t outputs = 0;
    int64_t swtotal_size = 0;
    int64_t swtotal_weight = 0;
    int64_t swtxs = 0;
    int64_t total_size = 0;
    int64_t total_weight = 0;
    int64_t utxos = 0;
    int64_t utxo_size_inc = 0;
    int64_t utxo_size_inc_actual = 0;
    std::vector<CAmount> fee_array;
    std::vector<std::pair<CAmount, int64_t>> feerate_array;
    std::vector<int64_t> txsize_array;

    for (size_t i = 0; i < block.vtx.size(); ++i) {
        const auto& tx = block.vtx.at(i);
        outputs += tx->vout.size();

        CAmount tx_total_out = 0;
        if (loop_outputs) {
            for (const CTxOut& out : tx->vout) {
                tx_total_out += out.nValue;

                size_t out_size = GetSerializeSize(out) + PER_UTXO_OVERHEAD;
                utxo_size_inc += out_size;

                // The Genesis block and the repeated BIP30 block coinbases don't change the UTXO
                // set counts, so they have to be excluded from the statistics
                if (pindex.nHeight == 0 || (IsBIP30Repeat(pindex) && tx->IsCoinBase())) continue;
                // Skip unspendable outputs since they are not included in the UTXO set
                if (out.scriptPubKey.IsUnspendable()) continue;

                ++utxos;
                utxo_size_inc_actual += out_size;
            }
        }

        if (tx->IsCoinBase()) {
            continue;
        }

        inputs += tx->vin.size(); // Don't count coinbase's fake input
        total_out += tx_total_out; // Don't count coinbase reward

        int64_t tx_size = 0;
        if (do_calculate_size) {

            tx_size = tx->GetTotalSize();
            if (do_mediantxsize) {
                txsize_array.push_back(tx_size);
            }
            maxtxsize = std::max(maxtxsize, tx_size);
            mintxsize = std::min(mintxsize, tx_size);
            total_size += tx_size;
        }

        int64_t weight = 0;
        if (do_calculate_weight) {
            weight = GetTransactionWeight(*tx);
            total_weight += weight;
        }

        if (do_calculate_sw && tx->HasWitness()) {
            ++swtxs;
            swtotal_size += tx_size;
            swtotal_weight += weight;
        }

        if (loop_inputs) {
            CAmount tx_total_in = 0;
            const auto& txundo = blockUndo.vtxundo.at(i - 1);
            for (const Coin& coin: txundo.vprevout) {
                const CTxOut& prevoutput = coin.out;

                tx_total_in += prevoutput.nValue;
                size_t prevout_size = GetSerializeSize(prevoutput) + PER_UTXO_OVERHEAD;
                utxo_size_inc -= prevout_size;
                utxo_size_inc_actual -= prevout_size;
            }

            CAmount txfee = tx_total_in - tx_total_out;
            CHECK_NONFATAL(MoneyRange(txfee));
            if (do_medianfee) {
                fee_array.push_back(txfee);
            }
            maxfee = std::max(maxfee, txfee);
            minfee = std::min(minfee, txfee);
            totalfee += txfee;

            // New feerate uses satoshis per virtual byte instead of per serialized byte
            CAmount feerate = weight ? (txfee * WITNESS_SCALE_FACTOR) / weight : 0;
            if (do_feerate_percentiles) {
                feerate_array.emplace_back(feerate, weight);
            }
            maxfeerate = std::max(maxfeerate, feerate);
            minfeerate = std::min(minfeerate, feerate);
        }
    }

    CAmount feerate_percentiles[NUM_GETBLOCKSTATS_PERCENTILES] = { 0 };
    CalculatePercentilesByWeight(feerate_percentiles, feerate_array, total_weight);

    UniValue feerates_res(UniValue::VARR);
    for (int64_t i = 0; i < NUM_GETBLOCKSTATS_PERCENTILES; i++) {
        feerates_res.push_back(feerate_percentiles[i]);
    }

    UniValue ret_all(UniValue::VOBJ);
    ret_all.pushKV("avgfee", (block.vtx.size() > 1) ? totalfee / (block.vtx.size() - 1) : 0);
    ret_all.pushKV("avgfeerate", total_weight ? (totalfee * WITNESS_SCALE_FACTOR) / total_weight : 0); // Unit: sat/vbyte
    ret_all.pushKV("avgtxsize", (block.vtx.size() > 1) ? total_size / (block.vtx.size() - 1) : 0);
    ret_all.pushKV("blockhash", pindex.GetBlockHash().GetHex());
    ret_all.pushKV("feerate_percentiles", std::move(feerates_res));
    ret_all.pushKV("height", (int64_t)pindex.nHeight);
    ret_all.pushKV("ins", inputs);
    ret_all.pushKV("maxfee", maxfee);
    ret_all.pushKV("maxfeerate", maxfeerate);
    ret_all.pushKV("maxtxsize", maxtxsize);
    ret_all.pushKV("medianfee", CalculateTruncatedMedian(fee_array));
    ret_all.pushKV("mediantime", pindex.GetMedianTimePast());
    ret_all.pushKV("mediantxsize", CalculateTruncatedMedian(txsize_array));
    ret_all.pushKV("minfee", (minfee == MAX_MONEY) ? 0 : minfee);
    ret_all.pushKV("minfeerate", (minfeerate == MAX_MONEY) ? 0 : minfeerate);
    ret_all.pushKV("mintxsize", mintxsize == MAX_BLOCK_SERIALIZED_SIZE ? 0 : mintxsize);
    ret_all.pushKV("outs", outputs);
    ret_all.pushKV("subsidy", GetBlockSubsidy(pindex.nHeight, chainman.GetParams().GetConsensus()));
    ret_all.pushKV("swtotal_size", swtotal_size);
    ret_all.pushKV("swtotal_weight", swtotal_weight);
    ret_all.pushKV("swtxs", swtxs);
    ret_all.pushKV("time", pindex.GetBlockTime());
    ret_all.pushKV("total_out", total_out);
    ret_all.pushKV("total_size", total_size);
    ret_all.pushKV("total_weight", total_weight);
    ret_all.pushKV("totalfee", totalfee);
    ret_all.pushKV("txs", (int64_t)block.vtx.size());
    ret_all.pushKV("utxo_increase", outputs - inputs);
    ret_all.pushKV("utxo_size_inc", utxo_size_inc);
    ret_all.pushKV("utxo_increase_actual", utxos - inputs);
    ret_all.pushKV("utxo_size_inc_actual", utxo_size_inc_actual);

    if (do_all) {
        return ret_all;
    }

    UniValue ret(UniValue::VOBJ);
    for (const std::string& stat : stats) {
        const UniValue& value = ret_all[stat];
        if (value.isNull()) {
            throw JSONRPCError(RPC_INVALID_PARAMETER, strprintf("Invalid selected statistic '%s'", stat));
        }
        ret.pushKV(stat, value);
    }
    return ret;
},
    };
}

namespace {
//! Search for a given set of pubkey scripts
bool FindScriptPubKey(std::atomic<int>& scan_progress, const std::atomic<bool>& should_abort, int64_t& count, CCoinsViewCursor* cursor, const std::set<CScript>& needles, std::map<COutPoint, Coin>& out_results, std::function<void()>& interruption_point)
{
    scan_progress = 0;
    count = 0;
    while (cursor->Valid()) {
        COutPoint key;
        Coin coin;
        if (!cursor->GetKey(key) || !cursor->GetValue(coin)) return false;
        if (++count % 8192 == 0) {
            interruption_point();
            if (should_abort) {
                // allow to abort the scan via the abort reference
                return false;
            }
        }
        if (count % 256 == 0) {
            // update progress reference every 256 item
            uint32_t high = 0x100 * *UCharCast(key.hash.begin()) + *(UCharCast(key.hash.begin()) + 1);
            scan_progress = (int)(high * 100.0 / 65536.0 + 0.5);
        }
        if (needles.count(coin.out.scriptPubKey)) {
            out_results.emplace(key, coin);
        }
        cursor->Next();
    }
    scan_progress = 100;
    return true;
}
} // namespace

/** RAII object to prevent concurrency issue when scanning the txout set */
static std::atomic<int> g_scan_progress;
static std::atomic<bool> g_scan_in_progress;
static std::atomic<bool> g_should_abort_scan;
class CoinsViewScanReserver
{
private:
    bool m_could_reserve{false};
public:
    explicit CoinsViewScanReserver() = default;

    bool reserve() {
        CHECK_NONFATAL(!m_could_reserve);
        if (g_scan_in_progress.exchange(true)) {
            return false;
        }
        CHECK_NONFATAL(g_scan_progress == 0);
        m_could_reserve = true;
        return true;
    }

    ~CoinsViewScanReserver() {
        if (m_could_reserve) {
            g_scan_in_progress = false;
            g_scan_progress = 0;
        }
    }
};

static const auto scan_action_arg_desc = RPCArg{
    "action", RPCArg::Type::STR, RPCArg::Optional::NO, "The action to execute\n"
        "\"start\" for starting a scan\n"
        "\"abort\" for aborting the current scan (returns true when abort was successful)\n"
        "\"status\" for progress report (in %) of the current scan"
};

static const auto scan_objects_arg_desc = RPCArg{
    "scanobjects", RPCArg::Type::ARR, RPCArg::Optional::OMITTED, "Array of scan objects. Required for \"start\" action\n"
        "Every scan object is either a string descriptor or an object:",
    {
        {"descriptor", RPCArg::Type::STR, RPCArg::Optional::OMITTED, "An output descriptor"},
        {"", RPCArg::Type::OBJ, RPCArg::Optional::OMITTED, "An object with output descriptor and metadata",
            {
                {"desc", RPCArg::Type::STR, RPCArg::Optional::NO, "An output descriptor"},
                {"range", RPCArg::Type::RANGE, RPCArg::Default{1000}, "The range of HD chain indexes to explore (either end or [begin,end])"},
            }},
    },
    RPCArgOptions{.oneline_description="[scanobjects,...]"},
};

static const auto scan_result_abort = RPCResult{
    "when action=='abort'", RPCResult::Type::BOOL, "success",
    "True if scan will be aborted (not necessarily before this RPC returns), or false if there is no scan to abort"
};
static const auto scan_result_status_none = RPCResult{
    "when action=='status' and no scan is in progress - possibly already completed", RPCResult::Type::NONE, "", ""
};
static const auto scan_result_status_some = RPCResult{
    "when action=='status' and a scan is currently in progress", RPCResult::Type::OBJ, "", "",
    {{RPCResult::Type::NUM, "progress", "Approximate percent complete"},}
};


static RPCHelpMan scantxoutset()
{
    // raw() descriptor corresponding to mainnet address 12cbQLTFMXRnSzktFkuoG3eHoMeFtpTu3S
    const std::string EXAMPLE_DESCRIPTOR_RAW = "raw(76a91411b366edfc0a8b66feebae5c2e25a7b6a5d1cf3188ac)#fm24fxxy";

    return RPCHelpMan{"scantxoutset",
        "\nScans the unspent transaction output set for entries that match certain output descriptors.\n"
        "Examples of output descriptors are:\n"
        "    addr(<address>)                      Outputs whose output script corresponds to the specified address (does not include P2PK)\n"
        "    raw(<hex script>)                    Outputs whose output script equals the specified hex-encoded bytes\n"
        "    combo(<pubkey>)                      P2PK, P2PKH, P2WPKH, and P2SH-P2WPKH outputs for the given pubkey\n"
        "    pkh(<pubkey>)                        P2PKH outputs for the given pubkey\n"
        "    sh(multi(<n>,<pubkey>,<pubkey>,...)) P2SH-multisig outputs for the given threshold and pubkeys\n"
        "    tr(<pubkey>)                         P2TR\n"
        "    tr(<pubkey>,{pk(<pubkey>)})          P2TR with single fallback pubkey in tapscript\n"
        "    rawtr(<pubkey>)                      P2TR with the specified key as output key rather than inner\n"
        "    wsh(and_v(v:pk(<pubkey>),after(2)))  P2WSH miniscript with mandatory pubkey and a timelock\n"
        "\nIn the above, <pubkey> either refers to a fixed public key in hexadecimal notation, or to an xpub/xprv optionally followed by one\n"
        "or more path elements separated by \"/\", and optionally ending in \"/*\" (unhardened), or \"/*'\" or \"/*h\" (hardened) to specify all\n"
        "unhardened or hardened child keys.\n"
        "In the latter case, a range needs to be specified by below if different from 1000.\n"
        "For more information on output descriptors, see the documentation in the doc/descriptors.md file.\n",
        {
            scan_action_arg_desc,
            scan_objects_arg_desc,
        },
        {
            RPCResult{"when action=='start'; only returns after scan completes", RPCResult::Type::OBJ, "", "", {
                {RPCResult::Type::BOOL, "success", "Whether the scan was completed"},
                {RPCResult::Type::NUM, "txouts", "The number of unspent transaction outputs scanned"},
                {RPCResult::Type::NUM, "height", "The block height at which the scan was done"},
                {RPCResult::Type::STR_HEX, "bestblock", "The hash of the block at the tip of the chain"},
                {RPCResult::Type::ARR, "unspents", "",
                {
                    {RPCResult::Type::OBJ, "", "",
                    {
                        {RPCResult::Type::STR_HEX, "txid", "The transaction id"},
                        {RPCResult::Type::NUM, "vout", "The vout value"},
                        {RPCResult::Type::STR_HEX, "scriptPubKey", "The output script"},
                        {RPCResult::Type::STR, "desc", "A specialized descriptor for the matched output script"},
                        {RPCResult::Type::STR_AMOUNT, "amount", "The total amount in " + CURRENCY_UNIT + " of the unspent output"},
                        {RPCResult::Type::BOOL, "coinbase", "Whether this is a coinbase output"},
                        {RPCResult::Type::NUM, "height", "Height of the unspent transaction output"},
                        {RPCResult::Type::STR_HEX, "blockhash", "Blockhash of the unspent transaction output"},
                        {RPCResult::Type::NUM, "confirmations", "Number of confirmations of the unspent transaction output when the scan was done"},
                    }},
                }},
                {RPCResult::Type::STR_AMOUNT, "total_amount", "The total amount of all found unspent outputs in " + CURRENCY_UNIT},
            }},
            scan_result_abort,
            scan_result_status_some,
            scan_result_status_none,
        },
        RPCExamples{
            HelpExampleCli("scantxoutset", "start \'[\"" + EXAMPLE_DESCRIPTOR_RAW + "\"]\'") +
            HelpExampleCli("scantxoutset", "status") +
            HelpExampleCli("scantxoutset", "abort") +
            HelpExampleRpc("scantxoutset", "\"start\", [\"" + EXAMPLE_DESCRIPTOR_RAW + "\"]") +
            HelpExampleRpc("scantxoutset", "\"status\"") +
            HelpExampleRpc("scantxoutset", "\"abort\"")
        },
        [&](const RPCHelpMan& self, const JSONRPCRequest& request) -> UniValue
{
    UniValue result(UniValue::VOBJ);
    const auto action{self.Arg<std::string>("action")};
    if (action == "status") {
        CoinsViewScanReserver reserver;
        if (reserver.reserve()) {
            // no scan in progress
            return UniValue::VNULL;
        }
        result.pushKV("progress", g_scan_progress.load());
        return result;
    } else if (action == "abort") {
        CoinsViewScanReserver reserver;
        if (reserver.reserve()) {
            // reserve was possible which means no scan was running
            return false;
        }
        // set the abort flag
        g_should_abort_scan = true;
        return true;
    } else if (action == "start") {
        CoinsViewScanReserver reserver;
        if (!reserver.reserve()) {
            throw JSONRPCError(RPC_INVALID_PARAMETER, "Scan already in progress, use action \"abort\" or \"status\"");
        }

        if (request.params.size() < 2) {
            throw JSONRPCError(RPC_MISC_ERROR, "scanobjects argument is required for the start action");
        }

        std::set<CScript> needles;
        std::map<CScript, std::string> descriptors;
        CAmount total_in = 0;

        // loop through the scan objects
        for (const UniValue& scanobject : request.params[1].get_array().getValues()) {
            FlatSigningProvider provider;
            auto scripts = EvalDescriptorStringOrObject(scanobject, provider);
            for (CScript& script : scripts) {
                std::string inferred = InferDescriptor(script, provider)->ToString();
                needles.emplace(script);
                descriptors.emplace(std::move(script), std::move(inferred));
            }
        }

        // Scan the unspent transaction output set for inputs
        UniValue unspents(UniValue::VARR);
        std::vector<CTxOut> input_txos;
        std::map<COutPoint, Coin> coins;
        g_should_abort_scan = false;
        int64_t count = 0;
        std::unique_ptr<CCoinsViewCursor> pcursor;
        const CBlockIndex* tip;
        NodeContext& node = EnsureAnyNodeContext(request.context);
        {
            ChainstateManager& chainman = EnsureChainman(node);
            LOCK(cs_main);
            Chainstate& active_chainstate = chainman.ActiveChainstate();
            active_chainstate.ForceFlushStateToDisk();
            pcursor = CHECK_NONFATAL(active_chainstate.CoinsDB().Cursor());
            tip = CHECK_NONFATAL(active_chainstate.m_chain.Tip());
        }
        bool res = FindScriptPubKey(g_scan_progress, g_should_abort_scan, count, pcursor.get(), needles, coins, node.rpc_interruption_point);
        result.pushKV("success", res);
        result.pushKV("txouts", count);
        result.pushKV("height", tip->nHeight);
        result.pushKV("bestblock", tip->GetBlockHash().GetHex());

        for (const auto& it : coins) {
            const COutPoint& outpoint = it.first;
            const Coin& coin = it.second;
            const CTxOut& txo = coin.out;
            const CBlockIndex& coinb_block{*CHECK_NONFATAL(tip->GetAncestor(coin.nHeight))};
            input_txos.push_back(txo);
            total_in += txo.nValue;

            UniValue unspent(UniValue::VOBJ);
            unspent.pushKV("txid", outpoint.hash.GetHex());
            unspent.pushKV("vout", outpoint.n);
            unspent.pushKV("scriptPubKey", HexStr(txo.scriptPubKey));
            unspent.pushKV("desc", descriptors[txo.scriptPubKey]);
            unspent.pushKV("amount", ValueFromAmount(txo.nValue));
            unspent.pushKV("coinbase", coin.IsCoinBase());
            unspent.pushKV("height", coin.nHeight);
            unspent.pushKV("blockhash", coinb_block.GetBlockHash().GetHex());
            unspent.pushKV("confirmations", tip->nHeight - coin.nHeight + 1);

            unspents.push_back(std::move(unspent));
        }
        result.pushKV("unspents", std::move(unspents));
        result.pushKV("total_amount", ValueFromAmount(total_in));
    } else {
        throw JSONRPCError(RPC_INVALID_PARAMETER, strprintf("Invalid action '%s'", action));
    }
    return result;
},
    };
}

/** RAII object to prevent concurrency issue when scanning blockfilters */
static std::atomic<int> g_scanfilter_progress;
static std::atomic<int> g_scanfilter_progress_height;
static std::atomic<bool> g_scanfilter_in_progress;
static std::atomic<bool> g_scanfilter_should_abort_scan;
class BlockFiltersScanReserver
{
private:
    bool m_could_reserve{false};
public:
    explicit BlockFiltersScanReserver() = default;

    bool reserve() {
        CHECK_NONFATAL(!m_could_reserve);
        if (g_scanfilter_in_progress.exchange(true)) {
            return false;
        }
        m_could_reserve = true;
        return true;
    }

    ~BlockFiltersScanReserver() {
        if (m_could_reserve) {
            g_scanfilter_in_progress = false;
        }
    }
};

static bool CheckBlockFilterMatches(BlockManager& blockman, const CBlockIndex& blockindex, const GCSFilter::ElementSet& needles)
{
    const CBlock block{GetBlockChecked(blockman, blockindex)};
    const CBlockUndo block_undo{GetUndoChecked(blockman, blockindex)};

    // Check if any of the outputs match the scriptPubKey
    for (const auto& tx : block.vtx) {
        if (std::any_of(tx->vout.cbegin(), tx->vout.cend(), [&](const auto& txout) {
                return needles.count(std::vector<unsigned char>(txout.scriptPubKey.begin(), txout.scriptPubKey.end())) != 0;
            })) {
            return true;
        }
    }
    // Check if any of the inputs match the scriptPubKey
    for (const auto& txundo : block_undo.vtxundo) {
        if (std::any_of(txundo.vprevout.cbegin(), txundo.vprevout.cend(), [&](const auto& coin) {
                return needles.count(std::vector<unsigned char>(coin.out.scriptPubKey.begin(), coin.out.scriptPubKey.end())) != 0;
            })) {
            return true;
        }
    }

    return false;
}

static RPCHelpMan scanblocks()
{
    return RPCHelpMan{"scanblocks",
        "\nReturn relevant blockhashes for given descriptors (requires blockfilterindex).\n"
        "This call may take several minutes. Make sure to use no RPC timeout (bitcoin-cli -rpcclienttimeout=0)",
        {
            scan_action_arg_desc,
            scan_objects_arg_desc,
            RPCArg{"start_height", RPCArg::Type::NUM, RPCArg::Default{0}, "Height to start to scan from"},
            RPCArg{"stop_height", RPCArg::Type::NUM, RPCArg::DefaultHint{"chain tip"}, "Height to stop to scan"},
            RPCArg{"filtertype", RPCArg::Type::STR, RPCArg::Default{BlockFilterTypeName(BlockFilterType::BASIC)}, "The type name of the filter"},
            RPCArg{"options", RPCArg::Type::OBJ_NAMED_PARAMS, RPCArg::Optional::OMITTED, "",
                {
                    {"filter_false_positives", RPCArg::Type::BOOL, RPCArg::Default{false}, "Filter false positives (slower and may fail on pruned nodes). Otherwise they may occur at a rate of 1/M"},
                },
                RPCArgOptions{.oneline_description="options"}},
        },
        {
            scan_result_status_none,
            RPCResult{"When action=='start'; only returns after scan completes", RPCResult::Type::OBJ, "", "", {
                {RPCResult::Type::NUM, "from_height", "The height we started the scan from"},
                {RPCResult::Type::NUM, "to_height", "The height we ended the scan at"},
                {RPCResult::Type::ARR, "relevant_blocks", "Blocks that may have matched a scanobject.", {
                    {RPCResult::Type::STR_HEX, "blockhash", "A relevant blockhash"},
                }},
                {RPCResult::Type::BOOL, "completed", "true if the scan process was not aborted"}
            }},
            RPCResult{"when action=='status' and a scan is currently in progress", RPCResult::Type::OBJ, "", "", {
                    {RPCResult::Type::NUM, "progress", "Approximate percent complete"},
                    {RPCResult::Type::NUM, "current_height", "Height of the block currently being scanned"},
                },
            },
            scan_result_abort,
        },
        RPCExamples{
            HelpExampleCli("scanblocks", "start '[\"addr(bcrt1q4u4nsgk6ug0sqz7r3rj9tykjxrsl0yy4d0wwte)\"]' 300000") +
            HelpExampleCli("scanblocks", "start '[\"addr(bcrt1q4u4nsgk6ug0sqz7r3rj9tykjxrsl0yy4d0wwte)\"]' 100 150 basic") +
            HelpExampleCli("scanblocks", "status") +
            HelpExampleRpc("scanblocks", "\"start\", [\"addr(bcrt1q4u4nsgk6ug0sqz7r3rj9tykjxrsl0yy4d0wwte)\"], 300000") +
            HelpExampleRpc("scanblocks", "\"start\", [\"addr(bcrt1q4u4nsgk6ug0sqz7r3rj9tykjxrsl0yy4d0wwte)\"], 100, 150, \"basic\"") +
            HelpExampleRpc("scanblocks", "\"status\"")
        },
        [&](const RPCHelpMan& self, const JSONRPCRequest& request) -> UniValue
{
    UniValue ret(UniValue::VOBJ);
    if (request.params[0].get_str() == "status") {
        BlockFiltersScanReserver reserver;
        if (reserver.reserve()) {
            // no scan in progress
            return NullUniValue;
        }
        ret.pushKV("progress", g_scanfilter_progress.load());
        ret.pushKV("current_height", g_scanfilter_progress_height.load());
        return ret;
    } else if (request.params[0].get_str() == "abort") {
        BlockFiltersScanReserver reserver;
        if (reserver.reserve()) {
            // reserve was possible which means no scan was running
            return false;
        }
        // set the abort flag
        g_scanfilter_should_abort_scan = true;
        return true;
    } else if (request.params[0].get_str() == "start") {
        BlockFiltersScanReserver reserver;
        if (!reserver.reserve()) {
            throw JSONRPCError(RPC_INVALID_PARAMETER, "Scan already in progress, use action \"abort\" or \"status\"");
        }
        const std::string filtertype_name{request.params[4].isNull() ? "basic" : request.params[4].get_str()};

        BlockFilterType filtertype;
        if (!BlockFilterTypeByName(filtertype_name, filtertype)) {
            throw JSONRPCError(RPC_INVALID_ADDRESS_OR_KEY, "Unknown filtertype");
        }

        UniValue options{request.params[5].isNull() ? UniValue::VOBJ : request.params[5]};
        bool filter_false_positives{options.exists("filter_false_positives") ? options["filter_false_positives"].get_bool() : false};

        BlockFilterIndex* index = GetBlockFilterIndex(filtertype);
        if (!index) {
            throw JSONRPCError(RPC_MISC_ERROR, "Index is not enabled for filtertype " + filtertype_name);
        }

        NodeContext& node = EnsureAnyNodeContext(request.context);
        ChainstateManager& chainman = EnsureChainman(node);

        // set the start-height
        const CBlockIndex* start_index = nullptr;
        const CBlockIndex* stop_block = nullptr;
        {
            LOCK(cs_main);
            CChain& active_chain = chainman.ActiveChain();
            start_index = active_chain.Genesis();
            stop_block = active_chain.Tip(); // If no stop block is provided, stop at the chain tip.
            if (!request.params[2].isNull()) {
                start_index = active_chain[request.params[2].getInt<int>()];
                if (!start_index) {
                    throw JSONRPCError(RPC_MISC_ERROR, "Invalid start_height");
                }
            }
            if (!request.params[3].isNull()) {
                stop_block = active_chain[request.params[3].getInt<int>()];
                if (!stop_block || stop_block->nHeight < start_index->nHeight) {
                    throw JSONRPCError(RPC_MISC_ERROR, "Invalid stop_height");
                }
            }
        }
        CHECK_NONFATAL(start_index);
        CHECK_NONFATAL(stop_block);

        // loop through the scan objects, add scripts to the needle_set
        GCSFilter::ElementSet needle_set;
        for (const UniValue& scanobject : request.params[1].get_array().getValues()) {
            FlatSigningProvider provider;
            std::vector<CScript> scripts = EvalDescriptorStringOrObject(scanobject, provider);
            for (const CScript& script : scripts) {
                needle_set.emplace(script.begin(), script.end());
            }
        }
        UniValue blocks(UniValue::VARR);
        const int amount_per_chunk = 10000;
        std::vector<BlockFilter> filters;
        int start_block_height = start_index->nHeight; // for progress reporting
        const int total_blocks_to_process = stop_block->nHeight - start_block_height;

        g_scanfilter_should_abort_scan = false;
        g_scanfilter_progress = 0;
        g_scanfilter_progress_height = start_block_height;
        bool completed = true;

        const CBlockIndex* end_range = nullptr;
        do {
            node.rpc_interruption_point(); // allow a clean shutdown
            if (g_scanfilter_should_abort_scan) {
                completed = false;
                break;
            }

            // split the lookup range in chunks if we are deeper than 'amount_per_chunk' blocks from the stopping block
            int start_block = !end_range ? start_index->nHeight : start_index->nHeight + 1; // to not include the previous round 'end_range' block
            end_range = (start_block + amount_per_chunk < stop_block->nHeight) ?
                    WITH_LOCK(::cs_main, return chainman.ActiveChain()[start_block + amount_per_chunk]) :
                    stop_block;

            if (index->LookupFilterRange(start_block, end_range, filters)) {
                for (const BlockFilter& filter : filters) {
                    // compare the elements-set with each filter
                    if (filter.GetFilter().MatchAny(needle_set)) {
                        if (filter_false_positives) {
                            // Double check the filter matches by scanning the block
                            const CBlockIndex& blockindex = *CHECK_NONFATAL(WITH_LOCK(cs_main, return chainman.m_blockman.LookupBlockIndex(filter.GetBlockHash())));

                            if (!CheckBlockFilterMatches(chainman.m_blockman, blockindex, needle_set)) {
                                continue;
                            }
                        }

                        blocks.push_back(filter.GetBlockHash().GetHex());
                    }
                }
            }
            start_index = end_range;

            // update progress
            int blocks_processed = end_range->nHeight - start_block_height;
            if (total_blocks_to_process > 0) { // avoid division by zero
                g_scanfilter_progress = (int)(100.0 / total_blocks_to_process * blocks_processed);
            } else {
                g_scanfilter_progress = 100;
            }
            g_scanfilter_progress_height = end_range->nHeight;

        // Finish if we reached the stop block
        } while (start_index != stop_block);

        ret.pushKV("from_height", start_block_height);
        ret.pushKV("to_height", start_index->nHeight); // start_index is always the last scanned block here
        ret.pushKV("relevant_blocks", std::move(blocks));
        ret.pushKV("completed", completed);
    }
    else {
        throw JSONRPCError(RPC_INVALID_PARAMETER, strprintf("Invalid action '%s'", request.params[0].get_str()));
    }
    return ret;
},
    };
}

static RPCHelpMan getdescriptoractivity()
{
    return RPCHelpMan{"getdescriptoractivity",
        "\nGet spend and receive activity associated with a set of descriptors for a set of blocks. "
        "This command pairs well with the `relevant_blocks` output of `scanblocks()`.\n"
        "This call may take several minutes. If you encounter timeouts, try specifying no RPC timeout (bitcoin-cli -rpcclienttimeout=0)",
        {
            RPCArg{"blockhashes", RPCArg::Type::ARR, RPCArg::Optional::OMITTED, "The list of blockhashes to examine for activity. Order doesn't matter. Must be along main chain or an error is thrown.\n", {
                {"blockhash", RPCArg::Type::STR_HEX, RPCArg::Optional::OMITTED, "A valid blockhash"},
            }},
            scan_objects_arg_desc,
            {"include_mempool", RPCArg::Type::BOOL, RPCArg::Default{true}, "Whether to include unconfirmed activity"},
        },
        RPCResult{
            RPCResult::Type::OBJ, "", "", {
                {RPCResult::Type::ARR, "activity", "events", {
                    {RPCResult::Type::OBJ, "", "", {
                        {RPCResult::Type::STR, "type", "always 'spend'"},
                        {RPCResult::Type::STR_AMOUNT, "amount", "The total amount in " + CURRENCY_UNIT + " of the spent output"},
                        {RPCResult::Type::STR_HEX, "blockhash", /*optional=*/true, "The blockhash this spend appears in (omitted if unconfirmed)"},
                        {RPCResult::Type::NUM, "height", /*optional=*/true, "Height of the spend (omitted if unconfirmed)"},
                        {RPCResult::Type::STR_HEX, "spend_txid", "The txid of the spending transaction"},
                        {RPCResult::Type::NUM, "spend_vout", "The vout of the spend"},
                        {RPCResult::Type::STR_HEX, "prevout_txid", "The txid of the prevout"},
                        {RPCResult::Type::NUM, "prevout_vout", "The vout of the prevout"},
                        {RPCResult::Type::OBJ, "prevout_spk", "", ScriptPubKeyDoc()},
                    }},
                    {RPCResult::Type::OBJ, "", "", {
                        {RPCResult::Type::STR, "type", "always 'receive'"},
                        {RPCResult::Type::STR_AMOUNT, "amount", "The total amount in " + CURRENCY_UNIT + " of the new output"},
                        {RPCResult::Type::STR_HEX, "blockhash", /*optional=*/true, "The block that this receive is in (omitted if unconfirmed)"},
                        {RPCResult::Type::NUM, "height", /*optional=*/true, "The height of the receive (omitted if unconfirmed)"},
                        {RPCResult::Type::STR_HEX, "txid", "The txid of the receiving transaction"},
                        {RPCResult::Type::NUM, "vout", "The vout of the receiving output"},
                        {RPCResult::Type::OBJ, "output_spk", "", ScriptPubKeyDoc()},
                    }},
                    // TODO is the skip_type_check avoidable with a heterogeneous ARR?
                }, /*skip_type_check=*/true},
            },
        },
        RPCExamples{
            HelpExampleCli("getdescriptoractivity", "'[\"000000000000000000001347062c12fded7c528943c8ce133987e2e2f5a840ee\"]' '[\"addr(bc1qzl6nsgqzu89a66l50cvwapnkw5shh23zarqkw9)\"]'")
        },
        [&](const RPCHelpMan& self, const JSONRPCRequest& request) -> UniValue
{
    UniValue ret(UniValue::VOBJ);
    UniValue activity(UniValue::VARR);
    NodeContext& node = EnsureAnyNodeContext(request.context);
    ChainstateManager& chainman = EnsureChainman(node);

    struct CompareByHeightAscending {
        bool operator()(const CBlockIndex* a, const CBlockIndex* b) const {
            return a->nHeight < b->nHeight;
        }
    };

    std::set<const CBlockIndex*, CompareByHeightAscending> blockindexes_sorted;

    {
        // Validate all given blockhashes, and ensure blocks are along a single chain.
        LOCK(::cs_main);
        for (const UniValue& blockhash : request.params[0].get_array().getValues()) {
            uint256 bhash = ParseHashV(blockhash, "blockhash");
            CBlockIndex* pindex = chainman.m_blockman.LookupBlockIndex(bhash);
            if (!pindex) {
                throw JSONRPCError(RPC_INVALID_ADDRESS_OR_KEY, "Block not found");
            }
            if (!chainman.ActiveChain().Contains(pindex)) {
                throw JSONRPCError(RPC_INVALID_PARAMETER, "Block is not in main chain");
            }
            blockindexes_sorted.insert(pindex);
        }
    }

    std::set<CScript> scripts_to_watch;

    // Determine scripts to watch.
    for (const UniValue& scanobject : request.params[1].get_array().getValues()) {
        FlatSigningProvider provider;
        std::vector<CScript> scripts = EvalDescriptorStringOrObject(scanobject, provider);

        for (const CScript& script : scripts) {
            scripts_to_watch.insert(script);
        }
    }

    const auto AddSpend = [&](
            const CScript& spk,
            const CAmount val,
            const CTransactionRef& tx,
            int vin,
            const CTxIn& txin,
            const CBlockIndex* index
            ) {
        UniValue event(UniValue::VOBJ);
        UniValue spkUv(UniValue::VOBJ);
        ScriptToUniv(spk, /*out=*/spkUv, /*include_hex=*/true, /*include_address=*/true);

        event.pushKV("type", "spend");
        event.pushKV("amount", ValueFromAmount(val));
        if (index) {
            event.pushKV("blockhash", index->GetBlockHash().ToString());
            event.pushKV("height", index->nHeight);
        }
        event.pushKV("spend_txid", tx->GetHash().ToString());
        event.pushKV("spend_vin", vin);
        event.pushKV("prevout_txid", txin.prevout.hash.ToString());
        event.pushKV("prevout_vout", txin.prevout.n);
        event.pushKV("prevout_spk", spkUv);

        return event;
    };

    const auto AddReceive = [&](const CTxOut& txout, const CBlockIndex* index, int vout, const CTransactionRef& tx) {
        UniValue event(UniValue::VOBJ);
        UniValue spkUv(UniValue::VOBJ);
        ScriptToUniv(txout.scriptPubKey, /*out=*/spkUv, /*include_hex=*/true, /*include_address=*/true);

        event.pushKV("type", "receive");
        event.pushKV("amount", ValueFromAmount(txout.nValue));
        if (index) {
            event.pushKV("blockhash", index->GetBlockHash().ToString());
            event.pushKV("height", index->nHeight);
        }
        event.pushKV("txid", tx->GetHash().ToString());
        event.pushKV("vout", vout);
        event.pushKV("output_spk", spkUv);

        return event;
    };

    BlockManager* blockman;
    Chainstate& active_chainstate = chainman.ActiveChainstate();
    {
        LOCK(::cs_main);
        blockman = CHECK_NONFATAL(&active_chainstate.m_blockman);
    }

    for (const CBlockIndex* blockindex : blockindexes_sorted) {
        const CBlock block{GetBlockChecked(chainman.m_blockman, *blockindex)};
        const CBlockUndo block_undo{GetUndoChecked(*blockman, *blockindex)};

        for (size_t i = 0; i < block.vtx.size(); ++i) {
            const auto& tx = block.vtx.at(i);

            if (!tx->IsCoinBase()) {
                // skip coinbase; spends can't happen there.
                const auto& txundo = block_undo.vtxundo.at(i - 1);

                for (size_t vin_idx = 0; vin_idx < tx->vin.size(); ++vin_idx) {
                    const auto& coin = txundo.vprevout.at(vin_idx);
                    const auto& txin = tx->vin.at(vin_idx);
                    if (scripts_to_watch.contains(coin.out.scriptPubKey)) {
                        activity.push_back(AddSpend(
                                    coin.out.scriptPubKey, coin.out.nValue, tx, vin_idx, txin, blockindex));
                    }
                }
            }

            for (size_t vout_idx = 0; vout_idx < tx->vout.size(); ++vout_idx) {
                const auto& vout = tx->vout.at(vout_idx);
                if (scripts_to_watch.contains(vout.scriptPubKey)) {
                    activity.push_back(AddReceive(vout, blockindex, vout_idx, tx));
                }
            }
        }
    }

    bool search_mempool = true;
    if (!request.params[2].isNull()) {
        search_mempool = request.params[2].get_bool();
    }

    if (search_mempool) {
        const CTxMemPool& mempool = EnsureMemPool(node);
        LOCK(::cs_main);
        LOCK(mempool.cs);
        const CCoinsViewCache& coins_view = &active_chainstate.CoinsTip();

        for (const CTxMemPoolEntry& e : mempool.entryAll()) {
            const auto& tx = e.GetSharedTx();

            for (size_t vin_idx = 0; vin_idx < tx->vin.size(); ++vin_idx) {
                CScript scriptPubKey;
                CAmount value;
                const auto& txin = tx->vin.at(vin_idx);
                std::optional<Coin> coin = coins_view.GetCoin(txin.prevout);

                // Check if the previous output is in the chain
                if (!coin) {
                    // If not found in the chain, check the mempool. Likely, this is a
                    // child transaction of another transaction in the mempool.
                    CTransactionRef prev_tx = CHECK_NONFATAL(mempool.get(txin.prevout.hash));

                    if (txin.prevout.n >= prev_tx->vout.size()) {
                        throw std::runtime_error("Invalid output index");
                    }
                    const CTxOut& out = prev_tx->vout[txin.prevout.n];
                    scriptPubKey = out.scriptPubKey;
                    value = out.nValue;
                } else {
                    // Coin found in the chain
                    const CTxOut& out = coin->out;
                    scriptPubKey = out.scriptPubKey;
                    value = out.nValue;
                }

                if (scripts_to_watch.contains(scriptPubKey)) {
                    UniValue event(UniValue::VOBJ);
                    activity.push_back(AddSpend(
                                scriptPubKey, value, tx, vin_idx, txin, nullptr));
                }
            }

            for (size_t vout_idx = 0; vout_idx < tx->vout.size(); ++vout_idx) {
                const auto& vout = tx->vout.at(vout_idx);
                if (scripts_to_watch.contains(vout.scriptPubKey)) {
                    activity.push_back(AddReceive(vout, nullptr, vout_idx, tx));
                }
            }
        }
    }

    ret.pushKV("activity", activity);
    return ret;
},
    };
}

static RPCHelpMan getblockfilter()
{
    return RPCHelpMan{"getblockfilter",
                "\nRetrieve a BIP 157 content filter for a particular block.\n",
                {
                    {"blockhash", RPCArg::Type::STR_HEX, RPCArg::Optional::NO, "The hash of the block"},
                    {"filtertype", RPCArg::Type::STR, RPCArg::Default{BlockFilterTypeName(BlockFilterType::BASIC)}, "The type name of the filter"},
                },
                RPCResult{
                    RPCResult::Type::OBJ, "", "",
                    {
                        {RPCResult::Type::STR_HEX, "filter", "the hex-encoded filter data"},
                        {RPCResult::Type::STR_HEX, "header", "the hex-encoded filter header"},
                    }},
                RPCExamples{
                    HelpExampleCli("getblockfilter", "\"00000000c937983704a73af28acdec37b049d214adbda81d7e2a3dd146f6ed09\" \"basic\"") +
                    HelpExampleRpc("getblockfilter", "\"00000000c937983704a73af28acdec37b049d214adbda81d7e2a3dd146f6ed09\", \"basic\"")
                },
        [&](const RPCHelpMan& self, const JSONRPCRequest& request) -> UniValue
{
    uint256 block_hash = ParseHashV(request.params[0], "blockhash");
    std::string filtertype_name = BlockFilterTypeName(BlockFilterType::BASIC);
    if (!request.params[1].isNull()) {
        filtertype_name = request.params[1].get_str();
    }

    BlockFilterType filtertype;
    if (!BlockFilterTypeByName(filtertype_name, filtertype)) {
        throw JSONRPCError(RPC_INVALID_ADDRESS_OR_KEY, "Unknown filtertype");
    }

    BlockFilterIndex* index = GetBlockFilterIndex(filtertype);
    if (!index) {
        throw JSONRPCError(RPC_MISC_ERROR, "Index is not enabled for filtertype " + filtertype_name);
    }

    const CBlockIndex* block_index;
    bool block_was_connected;
    {
        ChainstateManager& chainman = EnsureAnyChainman(request.context);
        LOCK(cs_main);
        block_index = chainman.m_blockman.LookupBlockIndex(block_hash);
        if (!block_index) {
            throw JSONRPCError(RPC_INVALID_ADDRESS_OR_KEY, "Block not found");
        }
        block_was_connected = block_index->IsValid(BLOCK_VALID_SCRIPTS);
    }

    bool index_ready = index->BlockUntilSyncedToCurrentChain();

    BlockFilter filter;
    uint256 filter_header;
    if (!index->LookupFilter(block_index, filter) ||
        !index->LookupFilterHeader(block_index, filter_header)) {
        int err_code;
        std::string errmsg = "Filter not found.";

        if (!block_was_connected) {
            err_code = RPC_INVALID_ADDRESS_OR_KEY;
            errmsg += " Block was not connected to active chain.";
        } else if (!index_ready) {
            err_code = RPC_MISC_ERROR;
            errmsg += " Block filters are still in the process of being indexed.";
        } else {
            err_code = RPC_INTERNAL_ERROR;
            errmsg += " This error is unexpected and indicates index corruption.";
        }

        throw JSONRPCError(err_code, errmsg);
    }

    UniValue ret(UniValue::VOBJ);
    ret.pushKV("filter", HexStr(filter.GetEncodedFilter()));
    ret.pushKV("header", filter_header.GetHex());
    return ret;
},
    };
}

/**
 * RAII class that disables the network in its constructor and enables it in its
 * destructor.
 */
class NetworkDisable
{
    CConnman& m_connman;
public:
    NetworkDisable(CConnman& connman) : m_connman(connman) {
        m_connman.SetNetworkActive(false);
        if (m_connman.GetNetworkActive()) {
            throw JSONRPCError(RPC_MISC_ERROR, "Network activity could not be suspended.");
        }
    };
    ~NetworkDisable() {
        m_connman.SetNetworkActive(true);
    };
};

/**
 * RAII class that temporarily rolls back the local chain in it's constructor
 * and rolls it forward again in it's destructor.
 */
class TemporaryRollback
{
    ChainstateManager& m_chainman;
    const CBlockIndex& m_invalidate_index;
public:
    TemporaryRollback(ChainstateManager& chainman, const CBlockIndex& index) : m_chainman(chainman), m_invalidate_index(index) {
        InvalidateBlock(m_chainman, m_invalidate_index.GetBlockHash());
    };
    ~TemporaryRollback() {
        ReconsiderBlock(m_chainman, m_invalidate_index.GetBlockHash());
    };
};

/**
 * Serialize the UTXO set to a file for loading elsewhere.
 *
 * @see SnapshotMetadata
 */
static RPCHelpMan dumptxoutset()
{
    return RPCHelpMan{
        "dumptxoutset",
        "Write the serialized UTXO set to a file. This can be used in loadtxoutset afterwards if this snapshot height is supported in the chainparams as well.\n\n"
        "Unless the \"latest\" type is requested, the node will roll back to the requested height and network activity will be suspended during this process. "
        "Because of this it is discouraged to interact with the node in any other way during the execution of this call to avoid inconsistent results and race conditions, particularly RPCs that interact with blockstorage.\n\n"
        "This call may take several minutes. Make sure to use no RPC timeout (bitcoin-cli -rpcclienttimeout=0)",
        {
            {"path", RPCArg::Type::STR, RPCArg::Optional::NO, "Path to the output file. If relative, will be prefixed by datadir."},
            {"type", RPCArg::Type::STR, RPCArg::Default(""), "The type of snapshot to create. Can be \"latest\" to create a snapshot of the current UTXO set or \"rollback\" to temporarily roll back the state of the node to a historical block before creating the snapshot of a historical UTXO set. This parameter can be omitted if a separate \"rollback\" named parameter is specified indicating the height or hash of a specific historical block. If \"rollback\" is specified and separate \"rollback\" named parameter is not specified, this will roll back to the latest valid snapshot block that can currently be loaded with loadtxoutset."},
            {"options", RPCArg::Type::OBJ_NAMED_PARAMS, RPCArg::Optional::OMITTED, "",
                {
                    {"rollback", RPCArg::Type::NUM, RPCArg::Optional::OMITTED,
                        "Height or hash of the block to roll back to before creating the snapshot. Note: The further this number is from the tip, the longer this process will take. Consider setting a higher -rpcclienttimeout value in this case.",
                    RPCArgOptions{.skip_type_check = true, .type_str = {"", "string or numeric"}}},
                },
            },
        },
        RPCResult{
            RPCResult::Type::OBJ, "", "",
                {
                    {RPCResult::Type::NUM, "coins_written", "the number of coins written in the snapshot"},
                    {RPCResult::Type::STR_HEX, "base_hash", "the hash of the base of the snapshot"},
                    {RPCResult::Type::NUM, "base_height", "the height of the base of the snapshot"},
                    {RPCResult::Type::STR, "path", "the absolute path that the snapshot was written to"},
                    {RPCResult::Type::STR_HEX, "txoutset_hash", "the hash of the UTXO set contents"},
                    {RPCResult::Type::NUM, "nchaintx", "the number of transactions in the chain up to and including the base block"},
                }
        },
        RPCExamples{
            HelpExampleCli("-rpcclienttimeout=0 dumptxoutset", "utxo.dat latest") +
            HelpExampleCli("-rpcclienttimeout=0 dumptxoutset", "utxo.dat rollback") +
            HelpExampleCli("-rpcclienttimeout=0 -named dumptxoutset", R"(utxo.dat rollback=853456)")
        },
        [&](const RPCHelpMan& self, const JSONRPCRequest& request) -> UniValue
{
    NodeContext& node = EnsureAnyNodeContext(request.context);
    const CBlockIndex* tip{WITH_LOCK(::cs_main, return node.chainman->ActiveChain().Tip())};
    const CBlockIndex* target_index{nullptr};
    const std::string snapshot_type{self.Arg<std::string>("type")};
    const UniValue options{request.params[2].isNull() ? UniValue::VOBJ : request.params[2]};
    if (options.exists("rollback")) {
        if (!snapshot_type.empty() && snapshot_type != "rollback") {
            throw JSONRPCError(RPC_INVALID_PARAMETER, strprintf("Invalid snapshot type \"%s\" specified with rollback option", snapshot_type));
        }
        target_index = ParseHashOrHeight(options["rollback"], *node.chainman);
    } else if (snapshot_type == "rollback") {
        auto snapshot_heights = node.chainman->GetParams().GetAvailableSnapshotHeights();
        CHECK_NONFATAL(snapshot_heights.size() > 0);
        auto max_height = std::max_element(snapshot_heights.begin(), snapshot_heights.end());
        target_index = ParseHashOrHeight(*max_height, *node.chainman);
    } else if (snapshot_type == "latest") {
        target_index = tip;
    } else {
        throw JSONRPCError(RPC_INVALID_PARAMETER, strprintf("Invalid snapshot type \"%s\" specified. Please specify \"rollback\" or \"latest\"", snapshot_type));
    }

    const ArgsManager& args{EnsureAnyArgsman(request.context)};
    const fs::path path = fsbridge::AbsPathJoin(args.GetDataDirNet(), fs::u8path(request.params[0].get_str()));
    // Write to a temporary path and then move into `path` on completion
    // to avoid confusion due to an interruption.
    const fs::path temppath = fsbridge::AbsPathJoin(args.GetDataDirNet(), fs::u8path(request.params[0].get_str() + ".incomplete"));

    if (fs::exists(path)) {
        throw JSONRPCError(
            RPC_INVALID_PARAMETER,
            path.utf8string() + " already exists. If you are sure this is what you want, "
            "move it out of the way first");
    }

    FILE* file{fsbridge::fopen(temppath, "wb")};
    AutoFile afile{file};
    if (afile.IsNull()) {
        throw JSONRPCError(
            RPC_INVALID_PARAMETER,
            "Couldn't open file " + temppath.utf8string() + " for writing.");
    }

    CConnman& connman = EnsureConnman(node);
    const CBlockIndex* invalidate_index{nullptr};
    std::optional<NetworkDisable> disable_network;
    std::optional<TemporaryRollback> temporary_rollback;

    // If the user wants to dump the txoutset of the current tip, we don't have
    // to roll back at all
    if (target_index != tip) {
        // If the node is running in pruned mode we ensure all necessary block
        // data is available before starting to roll back.
        if (node.chainman->m_blockman.IsPruneMode()) {
            LOCK(node.chainman->GetMutex());
            const CBlockIndex* current_tip{node.chainman->ActiveChain().Tip()};
            const CBlockIndex* first_block{node.chainman->m_blockman.GetFirstBlock(*current_tip, /*status_mask=*/BLOCK_HAVE_MASK)};
            if (first_block->nHeight > target_index->nHeight) {
                throw JSONRPCError(RPC_MISC_ERROR, "Could not roll back to requested height since necessary block data is already pruned.");
            }
        }

        // Suspend network activity for the duration of the process when we are
        // rolling back the chain to get a utxo set from a past height. We do
        // this so we don't punish peers that send us that send us data that
        // seems wrong in this temporary state. For example a normal new block
        // would be classified as a block connecting an invalid block.
        // Skip if the network is already disabled because this
        // automatically re-enables the network activity at the end of the
        // process which may not be what the user wants.
        if (connman.GetNetworkActive()) {
            disable_network.emplace(connman);
        }

        invalidate_index = WITH_LOCK(::cs_main, return node.chainman->ActiveChain().Next(target_index));
        temporary_rollback.emplace(*node.chainman, *invalidate_index);
    }

    Chainstate* chainstate;
    std::unique_ptr<CCoinsViewCursor> cursor;
    CCoinsStats stats;
    {
        // Lock the chainstate before calling PrepareUtxoSnapshot, to be able
        // to get a UTXO database cursor while the chain is pointing at the
        // target block. After that, release the lock while calling
        // WriteUTXOSnapshot. The cursor will remain valid and be used by
        // WriteUTXOSnapshot to write a consistent snapshot even if the
        // chainstate changes.
        LOCK(node.chainman->GetMutex());
        chainstate = &node.chainman->ActiveChainstate();
        // In case there is any issue with a block being read from disk we need
        // to stop here, otherwise the dump could still be created for the wrong
        // height.
        // The new tip could also not be the target block if we have a stale
        // sister block of invalidate_index. This block (or a descendant) would
        // be activated as the new tip and we would not get to new_tip_index.
        if (target_index != chainstate->m_chain.Tip()) {
            LogWarning("dumptxoutset failed to roll back to requested height, reverting to tip.\n");
            throw JSONRPCError(RPC_MISC_ERROR, "Could not roll back to requested height.");
        } else {
            std::tie(cursor, stats, tip) = PrepareUTXOSnapshot(*chainstate, node.rpc_interruption_point);
        }
    }

    UniValue result = WriteUTXOSnapshot(*chainstate, cursor.get(), &stats, tip, afile, path, temppath, node.rpc_interruption_point);
    fs::rename(temppath, path);

    result.pushKV("path", path.utf8string());
    return result;
},
    };
}

std::tuple<std::unique_ptr<CCoinsViewCursor>, CCoinsStats, const CBlockIndex*>
PrepareUTXOSnapshot(
    Chainstate& chainstate,
    const std::function<void()>& interruption_point)
{
    std::unique_ptr<CCoinsViewCursor> pcursor;
    std::optional<CCoinsStats> maybe_stats;
    const CBlockIndex* tip;

    {
        // We need to lock cs_main to ensure that the coinsdb isn't written to
        // between (i) flushing coins cache to disk (coinsdb), (ii) getting stats
        // based upon the coinsdb, and (iii) constructing a cursor to the
        // coinsdb for use in WriteUTXOSnapshot.
        //
        // Cursors returned by leveldb iterate over snapshots, so the contents
        // of the pcursor will not be affected by simultaneous writes during
        // use below this block.
        //
        // See discussion here:
        //   https://github.com/bitcoin/bitcoin/pull/15606#discussion_r274479369
        //
        AssertLockHeld(::cs_main);

        chainstate.ForceFlushStateToDisk();

        maybe_stats = GetUTXOStats(&chainstate.CoinsDB(), chainstate.m_blockman, CoinStatsHashType::HASH_SERIALIZED, interruption_point);
        if (!maybe_stats) {
            throw JSONRPCError(RPC_INTERNAL_ERROR, "Unable to read UTXO set");
        }

        pcursor = chainstate.CoinsDB().Cursor();
        tip = CHECK_NONFATAL(chainstate.m_blockman.LookupBlockIndex(maybe_stats->hashBlock));
    }

    return {std::move(pcursor), *CHECK_NONFATAL(maybe_stats), tip};
}

UniValue WriteUTXOSnapshot(
    Chainstate& chainstate,
    CCoinsViewCursor* pcursor,
    CCoinsStats* maybe_stats,
    const CBlockIndex* tip,
    AutoFile& afile,
    const fs::path& path,
    const fs::path& temppath,
    const std::function<void()>& interruption_point)
{
    LOG_TIME_SECONDS(strprintf("writing UTXO snapshot at height %s (%s) to file %s (via %s)",
        tip->nHeight, tip->GetBlockHash().ToString(),
        fs::PathToString(path), fs::PathToString(temppath)));

    SnapshotMetadata metadata{chainstate.m_chainman.GetParams().MessageStart(), tip->GetBlockHash(), maybe_stats->coins_count};

    afile << metadata;

    COutPoint key;
    Txid last_hash;
    Coin coin;
    unsigned int iter{0};
    size_t written_coins_count{0};
    std::vector<std::pair<uint32_t, Coin>> coins;

    // To reduce space the serialization format of the snapshot avoids
    // duplication of tx hashes. The code takes advantage of the guarantee by
    // leveldb that keys are lexicographically sorted.
    // In the coins vector we collect all coins that belong to a certain tx hash
    // (key.hash) and when we have them all (key.hash != last_hash) we write
    // them to file using the below lambda function.
    // See also https://github.com/bitcoin/bitcoin/issues/25675
    auto write_coins_to_file = [&](AutoFile& afile, const Txid& last_hash, const std::vector<std::pair<uint32_t, Coin>>& coins, size_t& written_coins_count) {
        afile << last_hash;
        WriteCompactSize(afile, coins.size());
        for (const auto& [n, coin] : coins) {
            WriteCompactSize(afile, n);
            afile << coin;
            ++written_coins_count;
        }
    };

    pcursor->GetKey(key);
    last_hash = key.hash;
    while (pcursor->Valid()) {
        if (iter % 5000 == 0) interruption_point();
        ++iter;
        if (pcursor->GetKey(key) && pcursor->GetValue(coin)) {
            if (key.hash != last_hash) {
                write_coins_to_file(afile, last_hash, coins, written_coins_count);
                last_hash = key.hash;
                coins.clear();
            }
            coins.emplace_back(key.n, coin);
        }
        pcursor->Next();
    }

    if (!coins.empty()) {
        write_coins_to_file(afile, last_hash, coins, written_coins_count);
    }

    CHECK_NONFATAL(written_coins_count == maybe_stats->coins_count);

    afile.fclose();

    UniValue result(UniValue::VOBJ);
    result.pushKV("coins_written", written_coins_count);
    result.pushKV("base_hash", tip->GetBlockHash().ToString());
    result.pushKV("base_height", tip->nHeight);
    result.pushKV("path", path.utf8string());
    result.pushKV("txoutset_hash", maybe_stats->hashSerialized.ToString());
    result.pushKV("nchaintx", tip->m_chain_tx_count);
    return result;
}

UniValue CreateUTXOSnapshot(
    node::NodeContext& node,
    Chainstate& chainstate,
    AutoFile& afile,
    const fs::path& path,
    const fs::path& tmppath)
{
    auto [cursor, stats, tip]{WITH_LOCK(::cs_main, return PrepareUTXOSnapshot(chainstate, node.rpc_interruption_point))};
    return WriteUTXOSnapshot(chainstate, cursor.get(), &stats, tip, afile, path, tmppath, node.rpc_interruption_point);
}

static RPCHelpMan loadtxoutset()
{
    return RPCHelpMan{
        "loadtxoutset",
        "Load the serialized UTXO set from a file.\n"
        "Once this snapshot is loaded, its contents will be "
        "deserialized into a second chainstate data structure, which is then used to sync to "
        "the network's tip. "
        "Meanwhile, the original chainstate will complete the initial block download process in "
        "the background, eventually validating up to the block that the snapshot is based upon.\n\n"

        "The result is a usable bitcoind instance that is current with the network tip in a "
        "matter of minutes rather than hours. UTXO snapshot are typically obtained from "
        "third-party sources (HTTP, torrent, etc.) which is reasonable since their "
        "contents are always checked by hash.\n\n"

        "You can find more information on this process in the `assumeutxo` design "
        "document (<https://github.com/bitcoin/bitcoin/blob/master/doc/design/assumeutxo.md>).",
        {
            {"path",
                RPCArg::Type::STR,
                RPCArg::Optional::NO,
                "path to the snapshot file. If relative, will be prefixed by datadir."},
        },
        RPCResult{
            RPCResult::Type::OBJ, "", "",
                {
                    {RPCResult::Type::NUM, "coins_loaded", "the number of coins loaded from the snapshot"},
                    {RPCResult::Type::STR_HEX, "tip_hash", "the hash of the base of the snapshot"},
                    {RPCResult::Type::NUM, "base_height", "the height of the base of the snapshot"},
                    {RPCResult::Type::STR, "path", "the absolute path that the snapshot was loaded from"},
                }
        },
        RPCExamples{
            HelpExampleCli("-rpcclienttimeout=0 loadtxoutset", "utxo.dat")
        },
        [&](const RPCHelpMan& self, const JSONRPCRequest& request) -> UniValue
{
    NodeContext& node = EnsureAnyNodeContext(request.context);
    ChainstateManager& chainman = EnsureChainman(node);
    const fs::path path{AbsPathForConfigVal(EnsureArgsman(node), fs::u8path(self.Arg<std::string>("path")))};

    FILE* file{fsbridge::fopen(path, "rb")};
    AutoFile afile{file};
    if (afile.IsNull()) {
        throw JSONRPCError(
            RPC_INVALID_PARAMETER,
            "Couldn't open file " + path.utf8string() + " for reading.");
    }

    SnapshotMetadata metadata{chainman.GetParams().MessageStart()};
    try {
        afile >> metadata;
    } catch (const std::ios_base::failure& e) {
        throw JSONRPCError(RPC_DESERIALIZATION_ERROR, strprintf("Unable to parse metadata: %s", e.what()));
    }

    auto activation_result{chainman.ActivateSnapshot(afile, metadata, false)};
    if (!activation_result) {
        throw JSONRPCError(RPC_INTERNAL_ERROR, strprintf("Unable to load UTXO snapshot: %s. (%s)", util::ErrorString(activation_result).original, path.utf8string()));
    }

    // Because we can't provide historical blocks during tip or background sync.
    // Update local services to reflect we are a limited peer until we are fully sync.
    node.connman->RemoveLocalServices(NODE_NETWORK);
    // Setting the limited state is usually redundant because the node can always
    // provide the last 288 blocks, but it doesn't hurt to set it.
    node.connman->AddLocalServices(NODE_NETWORK_LIMITED);

    CBlockIndex& snapshot_index{*CHECK_NONFATAL(*activation_result)};

    UniValue result(UniValue::VOBJ);
    result.pushKV("coins_loaded", metadata.m_coins_count);
    result.pushKV("tip_hash", snapshot_index.GetBlockHash().ToString());
    result.pushKV("base_height", snapshot_index.nHeight);
    result.pushKV("path", fs::PathToString(path));
    return result;
},
    };
}

const std::vector<RPCResult> RPCHelpForChainstate{
    {RPCResult::Type::NUM, "blocks", "number of blocks in this chainstate"},
    {RPCResult::Type::STR_HEX, "bestblockhash", "blockhash of the tip"},
    {RPCResult::Type::STR_HEX, "bits", "nBits: compact representation of the block difficulty target"},
    {RPCResult::Type::STR_HEX, "target", "The difficulty target"},
    {RPCResult::Type::NUM, "difficulty", "difficulty of the tip"},
    {RPCResult::Type::NUM, "verificationprogress", "progress towards the network tip"},
    {RPCResult::Type::STR_HEX, "snapshot_blockhash", /*optional=*/true, "the base block of the snapshot this chainstate is based on, if any"},
    {RPCResult::Type::NUM, "coins_db_cache_bytes", "size of the coinsdb cache"},
    {RPCResult::Type::NUM, "coins_tip_cache_bytes", "size of the coinstip cache"},
    {RPCResult::Type::BOOL, "validated", "whether the chainstate is fully validated. True if all blocks in the chainstate were validated, false if the chain is based on a snapshot and the snapshot has not yet been validated."},
};

static RPCHelpMan getchainstates()
{
return RPCHelpMan{
        "getchainstates",
        "\nReturn information about chainstates.\n",
        {},
        RPCResult{
            RPCResult::Type::OBJ, "", "", {
                {RPCResult::Type::NUM, "headers", "the number of headers seen so far"},
                {RPCResult::Type::ARR, "chainstates", "list of the chainstates ordered by work, with the most-work (active) chainstate last", {{RPCResult::Type::OBJ, "", "", RPCHelpForChainstate},}},
            }
        },
        RPCExamples{
            HelpExampleCli("getchainstates", "")
    + HelpExampleRpc("getchainstates", "")
        },
        [&](const RPCHelpMan& self, const JSONRPCRequest& request) -> UniValue
{
    LOCK(cs_main);
    UniValue obj(UniValue::VOBJ);

    ChainstateManager& chainman = EnsureAnyChainman(request.context);

    auto make_chain_data = [&](const Chainstate& cs, bool validated) EXCLUSIVE_LOCKS_REQUIRED(::cs_main) {
        AssertLockHeld(::cs_main);
        UniValue data(UniValue::VOBJ);
        if (!cs.m_chain.Tip()) {
            return data;
        }
        const CChain& chain = cs.m_chain;
        const CBlockIndex* tip = chain.Tip();

        data.pushKV("blocks",                (int)chain.Height());
        data.pushKV("bestblockhash",         tip->GetBlockHash().GetHex());
        data.pushKV("bits", strprintf("%08x", tip->nBits));
        data.pushKV("target", GetTarget(*tip, chainman.GetConsensus().powLimit).GetHex());
        data.pushKV("difficulty", GetDifficulty(*tip));
        data.pushKV("verificationprogress", chainman.GuessVerificationProgress(tip));
        data.pushKV("coins_db_cache_bytes",  cs.m_coinsdb_cache_size_bytes);
        data.pushKV("coins_tip_cache_bytes", cs.m_coinstip_cache_size_bytes);
        if (cs.m_from_snapshot_blockhash) {
            data.pushKV("snapshot_blockhash", cs.m_from_snapshot_blockhash->ToString());
        }
        data.pushKV("validated", validated);
        return data;
    };

    obj.pushKV("headers", chainman.m_best_header ? chainman.m_best_header->nHeight : -1);

    const auto& chainstates = chainman.GetAll();
    UniValue obj_chainstates{UniValue::VARR};
    for (Chainstate* cs : chainstates) {
      obj_chainstates.push_back(make_chain_data(*cs, !cs->m_from_snapshot_blockhash || chainstates.size() == 1));
    }
    obj.pushKV("chainstates", std::move(obj_chainstates));
    return obj;
}
    };
}


void RegisterBlockchainRPCCommands(CRPCTable& t)
{
    static const CRPCCommand commands[]{
        {"blockchain", &getblockchaininfo},
        {"blockchain", &getchaintxstats},
        {"blockchain", &getblockstats},
        {"blockchain", &getbestblockhash},
        {"blockchain", &getblockcount},
        {"blockchain", &getblock},
        {"blockchain", &getblockfrompeer},
        {"blockchain", &getblockhash},
        {"blockchain", &getblockheader},
        {"blockchain", &getchaintips},
        {"blockchain", &getdifficulty},
        {"blockchain", &getdeploymentinfo},
        {"blockchain", &gettxout},
        {"blockchain", &gettxoutsetinfo},
        {"blockchain", &pruneblockchain},
        {"blockchain", &verifychain},
        {"blockchain", &preciousblock},
        {"blockchain", &scantxoutset},
        {"blockchain", &scanblocks},
        {"blockchain", &getdescriptoractivity},
        {"blockchain", &getblockfilter},
        {"blockchain", &dumptxoutset},
        {"blockchain", &loadtxoutset},
        {"blockchain", &getchainstates},
        {"hidden", &invalidateblock},
        {"hidden", &reconsiderblock},
        {"hidden", &waitfornewblock},
        {"hidden", &waitforblock},
        {"hidden", &waitforblockheight},
        {"hidden", &syncwithvalidationinterfacequeue},
    };
    for (const auto& c : commands) {
        t.appendCommand(c.name, &c);
    }
}<|MERGE_RESOLUTION|>--- conflicted
+++ resolved
@@ -1409,12 +1409,9 @@
     SoftForkDescPushBack(blockindex, softforks, chainman, Consensus::DEPLOYMENT_TESTDUMMY);
     SoftForkDescPushBack(blockindex, softforks, chainman, Consensus::DEPLOYMENT_TAPROOT);
 
-    if (chainman.GetParams().GetChainType() == ChainType::REGTEST) {
-<<<<<<< HEAD
+    if (chainman.GetParams().GetChainType() == ChainType::REGTEST || chainman.GetParams().GetChainType() == ChainType::TESTNET4) {
         SoftForkDescPushBack(blockindex, softforks, chainman, Consensus::DEPLOYMENT_CTV);
-=======
         SoftForkDescPushBack(blockindex, softforks, chainman, Consensus::DEPLOYMENT_CSFS);
->>>>>>> cb0c9f63
     }
     return softforks;
 }
