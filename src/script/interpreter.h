// Copyright (c) 2009-2010 Satoshi Nakamoto
// Copyright (c) 2009-present The Bitcoin Core developers
// Distributed under the MIT software license, see the accompanying
// file COPYING or http://www.opensource.org/licenses/mit-license.php.

#ifndef BITCOIN_SCRIPT_INTERPRETER_H
#define BITCOIN_SCRIPT_INTERPRETER_H

#include <consensus/amount.h>
#include <hash.h>
#include <primitives/transaction.h>
#include <script/script_error.h> // IWYU pragma: export
#include <span.h>
#include <uint256.h>

#include <cstddef>
#include <cstdint>
#include <optional>
#include <vector>

class CPubKey;
class CScript;
class CScriptNum;
class XOnlyPubKey;
struct CScriptWitness;

/** Signature hash types/flags */
enum
{
    SIGHASH_ALL = 1,
    SIGHASH_NONE = 2,
    SIGHASH_SINGLE = 3,
    SIGHASH_ANYONECANPAY = 0x80,

    SIGHASH_DEFAULT = 0, //!< Taproot only; implied when sighash byte is missing, and equivalent to SIGHASH_ALL
    SIGHASH_OUTPUT_MASK = 3,
    SIGHASH_INPUT_MASK = 0x80,
};

/** Script verification flags.
 *
 *  All flags are intended to be soft forks: the set of acceptable scripts under
 *  flags (A | B) is a subset of the acceptable scripts under flag (A).
 */
enum : uint32_t {
    SCRIPT_VERIFY_NONE      = 0,

    // Evaluate P2SH subscripts (BIP16).
    SCRIPT_VERIFY_P2SH      = (1U << 0),

    // Passing a non-strict-DER signature or one with undefined hashtype to a checksig operation causes script failure.
    // Evaluating a pubkey that is not (0x04 + 64 bytes) or (0x02 or 0x03 + 32 bytes) by checksig causes script failure.
    // (not used or intended as a consensus rule).
    SCRIPT_VERIFY_STRICTENC = (1U << 1),

    // Passing a non-strict-DER signature to a checksig operation causes script failure (BIP62 rule 1)
    SCRIPT_VERIFY_DERSIG    = (1U << 2),

    // Passing a non-strict-DER signature or one with S > order/2 to a checksig operation causes script failure
    // (BIP62 rule 5).
    SCRIPT_VERIFY_LOW_S     = (1U << 3),

    // verify dummy stack item consumed by CHECKMULTISIG is of zero-length (BIP62 rule 7).
    SCRIPT_VERIFY_NULLDUMMY = (1U << 4),

    // Using a non-push operator in the scriptSig causes script failure (BIP62 rule 2).
    SCRIPT_VERIFY_SIGPUSHONLY = (1U << 5),

    // Require minimal encodings for all push operations (OP_0... OP_16, OP_1NEGATE where possible, direct
    // pushes up to 75 bytes, OP_PUSHDATA up to 255 bytes, OP_PUSHDATA2 for anything larger). Evaluating
    // any other push causes the script to fail (BIP62 rule 3).
    // In addition, whenever a stack element is interpreted as a number, it must be of minimal length (BIP62 rule 4).
    SCRIPT_VERIFY_MINIMALDATA = (1U << 6),

    // Discourage use of NOPs reserved for upgrades (NOP1-10)
    //
    // Provided so that nodes can avoid accepting or mining transactions
    // containing executed NOP's whose meaning may change after a soft-fork,
    // thus rendering the script invalid; with this flag set executing
    // discouraged NOPs fails the script. This verification flag will never be
    // a mandatory flag applied to scripts in a block. NOPs that are not
    // executed, e.g.  within an unexecuted IF ENDIF block, are *not* rejected.
    // NOPs that have associated forks to give them new meaning (CLTV, CSV)
    // are not subject to this rule.
    SCRIPT_VERIFY_DISCOURAGE_UPGRADABLE_NOPS  = (1U << 7),

    // Require that only a single stack element remains after evaluation. This changes the success criterion from
    // "At least one stack element must remain, and when interpreted as a boolean, it must be true" to
    // "Exactly one stack element must remain, and when interpreted as a boolean, it must be true".
    // (BIP62 rule 6)
    // Note: CLEANSTACK should never be used without P2SH or WITNESS.
    // Note: WITNESS_V0 and TAPSCRIPT script execution have behavior similar to CLEANSTACK as part of their
    //       consensus rules. It is automatic there and does not need this flag.
    SCRIPT_VERIFY_CLEANSTACK = (1U << 8),

    // Verify CHECKLOCKTIMEVERIFY
    //
    // See BIP65 for details.
    SCRIPT_VERIFY_CHECKLOCKTIMEVERIFY = (1U << 9),

    // support CHECKSEQUENCEVERIFY opcode
    //
    // See BIP112 for details
    SCRIPT_VERIFY_CHECKSEQUENCEVERIFY = (1U << 10),

    // Support segregated witness
    //
    SCRIPT_VERIFY_WITNESS = (1U << 11),

    // Making v1-v16 witness program non-standard
    //
    SCRIPT_VERIFY_DISCOURAGE_UPGRADABLE_WITNESS_PROGRAM = (1U << 12),

    // Segwit script only: Require the argument of OP_IF/NOTIF to be exactly 0x01 or empty vector
    //
    // Note: TAPSCRIPT script execution has behavior similar to MINIMALIF as part of its consensus
    //       rules. It is automatic there and does not depend on this flag.
    SCRIPT_VERIFY_MINIMALIF = (1U << 13),

    // Signature(s) must be empty vector if a CHECK(MULTI)SIG operation failed
    //
    SCRIPT_VERIFY_NULLFAIL = (1U << 14),

    // Public keys in segregated witness scripts must be compressed
    //
    SCRIPT_VERIFY_WITNESS_PUBKEYTYPE = (1U << 15),

    // Making OP_CODESEPARATOR and FindAndDelete fail any non-segwit scripts
    //
    SCRIPT_VERIFY_CONST_SCRIPTCODE = (1U << 16),

    // Taproot/Tapscript validation (BIPs 341 & 342)
    //
    SCRIPT_VERIFY_TAPROOT = (1U << 17),

    // Making unknown Taproot leaf versions non-standard
    //
    SCRIPT_VERIFY_DISCOURAGE_UPGRADABLE_TAPROOT_VERSION = (1U << 18),

    // Making unknown OP_SUCCESS non-standard
    SCRIPT_VERIFY_DISCOURAGE_OP_SUCCESS = (1U << 19),

    // Making unknown public key versions (in BIP 342 scripts) non-standard
    SCRIPT_VERIFY_DISCOURAGE_UPGRADABLE_PUBKEYTYPE = (1U << 20),

<<<<<<< HEAD
    // CHECKTEMPLATEVERIFY validation (BIP-119)
    SCRIPT_VERIFY_CHECKTEMPLATEVERIFY = (1U << 21),

    // discourage upgradable OP_CHECKTEMPLATEVERIFY hashes
    SCRIPT_VERIFY_DISCOURAGE_UPGRADABLE_CHECKTEMPLATEVERIFY = (1U << 22),

    // discourage OP_CHECKTEMPLATEVERIFY
    SCRIPT_VERIFY_DISCOURAGE_CHECKTEMPLATEVERIFY = (1U << 23),
=======
    // Validating OP_CHECKSIGFROMSTACK(VERIFY)
    SCRIPT_VERIFY_CHECKSIGFROMSTACK = (1U << 21),

    // Making OP_CHECKSIGFROMSTACK(VERIFY) non-standard
    SCRIPT_VERIFY_DISCOURAGE_CHECKSIGFROMSTACK = (1U << 22),
>>>>>>> cb0c9f63

    // Constants to point to the highest flag in use. Add new flags above this line.
    //
    SCRIPT_VERIFY_END_MARKER
};

bool CheckSignatureEncoding(const std::vector<unsigned char> &vchSig, unsigned int flags, ScriptError* serror);

struct PrecomputedTransactionData
{
    // Order of fields is packed below (uint256 is 32 bytes, vector is 24 bytes
    // (3 ptrs), ready flags (1 byte each).

    // BIP341 precomputed data.
    // These are single-SHA256, see https://github.com/bitcoin/bips/blob/master/bip-0341.mediawiki#cite_note-16.
    uint256 m_prevouts_single_hash;
    uint256 m_sequences_single_hash;
    uint256 m_outputs_single_hash;
    uint256 m_spent_amounts_single_hash;
    uint256 m_spent_scripts_single_hash;

    // BIP119 precomputed data (single SHA256).
    uint256 m_scriptSigs_single_hash;

    // BIP143 precomputed data (double-SHA256).
    uint256 hashPrevouts, hashSequence, hashOutputs;

    // BIP341 cached outputs.
    std::vector<CTxOut> m_spent_outputs;

    //! Whether the bip341 fields above are initialized.
    bool m_bip341_taproot_ready = false;

    //! Whether the bip119 fields above are initialized.
    bool m_bip119_ctv_ready = false;

    //! Whether the bip143 fields above are initialized.
    bool m_bip143_segwit_ready = false;

    //! Whether m_spent_outputs is initialized.
    bool m_spent_outputs_ready = false;

    PrecomputedTransactionData() = default;

    /** Initialize this PrecomputedTransactionData with transaction data.
     *
     * @param[in]   tx             The transaction for which data is being precomputed.
     * @param[in]   spent_outputs  The CTxOuts being spent, one for each tx.vin, in order.
     * @param[in]   force          Whether to precompute data for all optional features,
     *                             regardless of what is in the inputs (used at signing
     *                             time, when the inputs aren't filled in yet). */
    template <class T>
    void Init(const T& tx, std::vector<CTxOut>&& spent_outputs, bool force = false);

    template <class T>
    explicit PrecomputedTransactionData(const T& tx);
};

/* Standard Template Hash Declarations */
template<typename TxType>
uint256 GetDefaultCheckTemplateVerifyHash(const TxType& tx, const uint256& outputs_hash, const uint256& sequences_hash,
                                const uint32_t input_index);

enum class SigVersion
{
    BASE = 0,        //!< Bare scripts and BIP16 P2SH-wrapped redeemscripts
    WITNESS_V0 = 1,  //!< Witness v0 (P2WPKH and P2WSH); see BIP 141
    TAPROOT = 2,     //!< Witness v1 with 32-byte program, not BIP16 P2SH-wrapped, key path spending; see BIP 341
    TAPSCRIPT = 3,   //!< Witness v1 with 32-byte program, not BIP16 P2SH-wrapped, script path spending, leaf version 0xc0; see BIP 342
};

struct ScriptExecutionData
{
    //! Whether m_tapleaf_hash is initialized.
    bool m_tapleaf_hash_init = false;
    //! The tapleaf hash.
    uint256 m_tapleaf_hash;

    //! Whether m_codeseparator_pos is initialized.
    bool m_codeseparator_pos_init = false;
    //! Opcode position of the last executed OP_CODESEPARATOR (or 0xFFFFFFFF if none executed).
    uint32_t m_codeseparator_pos;

    //! Whether m_annex_present and (when needed) m_annex_hash are initialized.
    bool m_annex_init = false;
    //! Whether an annex is present.
    bool m_annex_present;
    //! Hash of the annex data.
    uint256 m_annex_hash;

    //! Whether m_validation_weight_left is initialized.
    bool m_validation_weight_left_init = false;
    //! How much validation weight is left (decremented for every successful non-empty signature check).
    int64_t m_validation_weight_left;

    //! The hash of the corresponding output
    std::optional<uint256> m_output_hash;
};

/** Signature hash sizes */
static constexpr size_t WITNESS_V0_SCRIPTHASH_SIZE = 32;
static constexpr size_t WITNESS_V0_KEYHASH_SIZE = 20;
static constexpr size_t WITNESS_V1_TAPROOT_SIZE = 32;

static constexpr uint8_t TAPROOT_LEAF_MASK = 0xfe;
static constexpr uint8_t TAPROOT_LEAF_TAPSCRIPT = 0xc0;
static constexpr size_t TAPROOT_CONTROL_BASE_SIZE = 33;
static constexpr size_t TAPROOT_CONTROL_NODE_SIZE = 32;
static constexpr size_t TAPROOT_CONTROL_MAX_NODE_COUNT = 128;
static constexpr size_t TAPROOT_CONTROL_MAX_SIZE = TAPROOT_CONTROL_BASE_SIZE + TAPROOT_CONTROL_NODE_SIZE * TAPROOT_CONTROL_MAX_NODE_COUNT;

extern const HashWriter HASHER_TAPSIGHASH; //!< Hasher with tag "TapSighash" pre-fed to it.
extern const HashWriter HASHER_TAPLEAF;    //!< Hasher with tag "TapLeaf" pre-fed to it.
extern const HashWriter HASHER_TAPBRANCH;  //!< Hasher with tag "TapBranch" pre-fed to it.

template <class T>
uint256 SignatureHash(const CScript& scriptCode, const T& txTo, unsigned int nIn, int32_t nHashType, const CAmount& amount, SigVersion sigversion, const PrecomputedTransactionData* cache = nullptr);

class BaseSignatureChecker
{
public:
    virtual bool CheckECDSASignature(const std::vector<unsigned char>& scriptSig, const std::vector<unsigned char>& vchPubKey, const CScript& scriptCode, SigVersion sigversion) const
    {
        return false;
    }

    virtual bool CheckSchnorrSignature(std::span<const unsigned char> sig, std::span<const unsigned char> pubkey, SigVersion sigversion, ScriptExecutionData& execdata, ScriptError* serror = nullptr) const
    {
        return false;
    }

    virtual bool CheckLockTime(const CScriptNum& nLockTime) const
    {
         return false;
    }

    virtual bool CheckSequence(const CScriptNum& nSequence) const
    {
         return false;
    }

    virtual bool CheckDefaultCheckTemplateVerifyHash(const std::span<const unsigned char>& hash) const
    {
        return false;
    }

    virtual ~BaseSignatureChecker() = default;
};

/** Enum to specify what *TransactionSignatureChecker's behavior should be
 *  when dealing with missing transaction data.
 */
enum class MissingDataBehavior
{
    ASSERT_FAIL,  //!< Abort execution through assertion failure (for consensus code)
    FAIL,         //!< Just act as if the signature was invalid
};

template<typename T>
bool SignatureHashSchnorr(uint256& hash_out, ScriptExecutionData& execdata, const T& tx_to, uint32_t in_pos, uint8_t hash_type, SigVersion sigversion, const PrecomputedTransactionData& cache, MissingDataBehavior mdb);

template <class T>
class GenericTransactionSignatureChecker : public BaseSignatureChecker
{
private:
    const T* txTo;
    const MissingDataBehavior m_mdb;
    unsigned int nIn;
    const CAmount amount;
    const PrecomputedTransactionData* txdata;

protected:
    virtual bool VerifyECDSASignature(const std::vector<unsigned char>& vchSig, const CPubKey& vchPubKey, const uint256& sighash) const;
    virtual bool VerifySchnorrSignature(std::span<const unsigned char> sig, const XOnlyPubKey& pubkey, const uint256& sighash) const;

public:
    GenericTransactionSignatureChecker(const T* txToIn, unsigned int nInIn, const CAmount& amountIn, MissingDataBehavior mdb) : txTo(txToIn), m_mdb(mdb), nIn(nInIn), amount(amountIn), txdata(nullptr) {}
    GenericTransactionSignatureChecker(const T* txToIn, unsigned int nInIn, const CAmount& amountIn, const PrecomputedTransactionData& txdataIn, MissingDataBehavior mdb) : txTo(txToIn), m_mdb(mdb), nIn(nInIn), amount(amountIn), txdata(&txdataIn) {}
    bool CheckECDSASignature(const std::vector<unsigned char>& scriptSig, const std::vector<unsigned char>& vchPubKey, const CScript& scriptCode, SigVersion sigversion) const override;
    bool CheckSchnorrSignature(std::span<const unsigned char> sig, std::span<const unsigned char> pubkey, SigVersion sigversion, ScriptExecutionData& execdata, ScriptError* serror = nullptr) const override;
    bool CheckLockTime(const CScriptNum& nLockTime) const override;
    bool CheckSequence(const CScriptNum& nSequence) const override;
    bool CheckDefaultCheckTemplateVerifyHash(const std::span<const unsigned char>& hash) const override;
};

using TransactionSignatureChecker = GenericTransactionSignatureChecker<CTransaction>;
using MutableTransactionSignatureChecker = GenericTransactionSignatureChecker<CMutableTransaction>;

class DeferringSignatureChecker : public BaseSignatureChecker
{
protected:
    const BaseSignatureChecker& m_checker;

public:
    DeferringSignatureChecker(const BaseSignatureChecker& checker) : m_checker(checker) {}

    bool CheckECDSASignature(const std::vector<unsigned char>& scriptSig, const std::vector<unsigned char>& vchPubKey, const CScript& scriptCode, SigVersion sigversion) const override
    {
        return m_checker.CheckECDSASignature(scriptSig, vchPubKey, scriptCode, sigversion);
    }

    bool CheckSchnorrSignature(std::span<const unsigned char> sig, std::span<const unsigned char> pubkey, SigVersion sigversion, ScriptExecutionData& execdata, ScriptError* serror = nullptr) const override
    {
        return m_checker.CheckSchnorrSignature(sig, pubkey, sigversion, execdata, serror);
    }

    bool CheckLockTime(const CScriptNum& nLockTime) const override
    {
        return m_checker.CheckLockTime(nLockTime);
    }
    bool CheckSequence(const CScriptNum& nSequence) const override
    {
        return m_checker.CheckSequence(nSequence);
    }
};

/** Compute the BIP341 tapleaf hash from leaf version & script. */
uint256 ComputeTapleafHash(uint8_t leaf_version, std::span<const unsigned char> script);
/** Compute the BIP341 tapbranch hash from two branches.
  * Spans must be 32 bytes each. */
uint256 ComputeTapbranchHash(std::span<const unsigned char> a, std::span<const unsigned char> b);
/** Compute the BIP341 taproot script tree Merkle root from control block and leaf hash.
 *  Requires control block to have valid length (33 + k*32, with k in {0,1,..,128}). */
uint256 ComputeTaprootMerkleRoot(std::span<const unsigned char> control, const uint256& tapleaf_hash);

bool EvalScript(std::vector<std::vector<unsigned char> >& stack, const CScript& script, unsigned int flags, const BaseSignatureChecker& checker, SigVersion sigversion, ScriptExecutionData& execdata, ScriptError* error = nullptr);
bool EvalScript(std::vector<std::vector<unsigned char> >& stack, const CScript& script, unsigned int flags, const BaseSignatureChecker& checker, SigVersion sigversion, ScriptError* error = nullptr);
bool VerifyScript(const CScript& scriptSig, const CScript& scriptPubKey, const CScriptWitness* witness, unsigned int flags, const BaseSignatureChecker& checker, ScriptError* serror = nullptr);

size_t CountWitnessSigOps(const CScript& scriptSig, const CScript& scriptPubKey, const CScriptWitness* witness, unsigned int flags);

int FindAndDelete(CScript& script, const CScript& b);

#endif // BITCOIN_SCRIPT_INTERPRETER_H<|MERGE_RESOLUTION|>--- conflicted
+++ resolved
@@ -143,7 +143,6 @@
     // Making unknown public key versions (in BIP 342 scripts) non-standard
     SCRIPT_VERIFY_DISCOURAGE_UPGRADABLE_PUBKEYTYPE = (1U << 20),
 
-<<<<<<< HEAD
     // CHECKTEMPLATEVERIFY validation (BIP-119)
     SCRIPT_VERIFY_CHECKTEMPLATEVERIFY = (1U << 21),
 
@@ -152,13 +151,12 @@
 
     // discourage OP_CHECKTEMPLATEVERIFY
     SCRIPT_VERIFY_DISCOURAGE_CHECKTEMPLATEVERIFY = (1U << 23),
-=======
+
     // Validating OP_CHECKSIGFROMSTACK(VERIFY)
     SCRIPT_VERIFY_CHECKSIGFROMSTACK = (1U << 21),
 
     // Making OP_CHECKSIGFROMSTACK(VERIFY) non-standard
     SCRIPT_VERIFY_DISCOURAGE_CHECKSIGFROMSTACK = (1U << 22),
->>>>>>> cb0c9f63
 
     // Constants to point to the highest flag in use. Add new flags above this line.
     //
